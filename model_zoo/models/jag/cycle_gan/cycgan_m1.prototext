--- conflicted
+++ resolved
@@ -54,12 +54,8 @@
     parents: "data"
     children: "image_data_dummy param_data_id"
     slice {
-<<<<<<< HEAD
-      slice_points: "0 16384 16389"
-=======
       # slice_points: "0 49174 49179"
       get_slice_points_from_reader: "independent"
->>>>>>> 97cdc7db
     }
   }
   layer {
@@ -141,13 +137,9 @@
   layer {
     freeze: true
     fully_connected {
-<<<<<<< HEAD
-      num_neurons: 16384
-=======
       # num_neurons: 49174
       get_slice_points_from_reader: "independent"
       get_num_neurons_of_slice_from_reader: [ 1 ]
->>>>>>> 97cdc7db
       has_bias: true
     }
     name: "gen1fc4"
@@ -212,13 +204,9 @@
   layer {
     freeze: true
     fully_connected {
-<<<<<<< HEAD
-      num_neurons: 5
-=======
       # num_neurons: 5
       get_slice_points_from_reader: "independent"
       get_num_neurons_of_slice_from_reader: [ 2 ]
->>>>>>> 97cdc7db
       has_bias: true
     }
     name: "gen2fc4"
