--- conflicted
+++ resolved
@@ -51,19 +51,17 @@
     : regularizer_layer(comm),
       m_keep_prob(keep_prob) {
 
-<<<<<<< HEAD
-=======
-  #if defined(LBANN_HAS_CUDNN)
->>>>>>> c683e95c
+  #ifdef LBANN_HAS_CUDNN
     // Initialize GPU memory if using GPU
     this->m_cudnn = cudnn;
-  #if defined(LBANN_HAS_CUDNN) && defined(LBANN_SEQUENTIAL_CONSISTENCY)
+  #ifdef LBANN_SEQUENTIAL_CONSISTENCY
     /// @todo GPU implementation of dropout with sequential consistency
     if (Dev == El::Device::GPU && get_comm()->am_model_master()) {
       std::err << "Warning: GPU dropout currently does not guarantee "
                << "sequential consistency" << std::endl;
     }
-  #endif
+  #endif // LBANN_SEQUENTIAL_CONSISTENCY
+  #endif // LBANN_HAS_CUDNN
 
   }
 
