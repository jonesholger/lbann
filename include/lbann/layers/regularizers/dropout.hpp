////////////////////////////////////////////////////////////////////////////////
// Copyright (c) 2014-2016, Lawrence Livermore National Security, LLC.
// Produced at the Lawrence Livermore National Laboratory.
// Written by the LBANN Research Team (B. Van Essen, et al.) listed in
// the CONTRIBUTORS file. <lbann-dev@llnl.gov>
//
// LLNL-CODE-697807.
// All rights reserved.
//
// This file is part of LBANN: Livermore Big Artificial Neural Network
// Toolkit. For details, see http://software.llnl.gov/LBANN or
// https://github.com/LLNL/LBANN.
//
// Licensed under the Apache License, Version 2.0 (the "Licensee"); you
// may not use this file except in compliance with the License.  You may
// obtain a copy of the License at:
//
// http://www.apache.org/licenses/LICENSE-2.0
//
// Unless required by applicable law or agreed to in writing, software
// distributed under the License is distributed on an "AS IS" BASIS,
// WITHOUT WARRANTIES OR CONDITIONS OF ANY KIND, either express or
// implied. See the License for the specific language governing
// permissions and limitations under the license.
////////////////////////////////////////////////////////////////////////////////

#ifndef LBANN_LAYER_REGULARIZER_DROPOUT_HPP_INCLUDED
#define LBANN_LAYER_REGULARIZER_DROPOUT_HPP_INCLUDED

#include "lbann/layers/regularizers/regularizer.hpp"
#include "lbann/utils/cudnn.hpp"

namespace lbann {

/** Dropout layer.
 *  Probabilistically drop layer outputs. See:
 *    Srivastava, Nitish, et al. "Dropout: a simple way to prevent
 *    neural networks from overfitting." Journal of Machine Learning
 *    Research 15.1 (2014).
 *  The weights are multiplied by 1/(keep probability) at training
 *  time, as discussed in section 10 of the paper. Keep probabilities
 *  of 0.5 for fully-connected layers and 0.8 for input layers are
 *  good starting points.
 */
template <data_layout T_layout, El::Device Dev>
class dropout : public regularizer_layer {
public:
  /** Keep units with probabiliy keep_prob. */
  dropout(lbann_comm *comm,
          EvalType keep_prob = EvalType(0.5))
    : regularizer_layer(comm),
      m_keep_prob(keep_prob)
#ifdef LBANN_HAS_CUDNN
    , m_dropout_cudnn_desc(nullptr),
      m_tensors_cudnn_desc(this)
#endif // LBANN_HAS_CUDNN
  {
#if defined(LBANN_HAS_CUDNN) && defined(LBANN_DETERMINISTIC)
    /// @todo GPU implementation of dropout with sequential consistency
    if (Dev == El::Device::GPU && get_comm()->am_model_master()) {
      std::cerr << "Warning: GPU dropout currently does not guarantee "
                << "sequential consistency" << std::endl;
    }
#endif // defined(LBANN_HAS_CUDNN) && defined(LBANN_DETERMINISTIC)
  }

  dropout(const dropout& other)
    : regularizer_layer(other),
      m_keep_prob(other.m_keep_prob),
      m_mask(other.m_mask ? other.m_mask->Copy() : nullptr)
#ifdef LBANN_HAS_CUDNN
    , m_dropout_cudnn_desc(nullptr),
      m_tensors_cudnn_desc(other.m_tensors_cudnn_desc)
#endif // LBANN_HAS_CUDNN
  {
#ifdef LBANN_HAS_CUDNN
    m_tensors_cudnn_desc.set_layer(this);
    m_states = other.m_states;
    m_reserve_space = other.m_reserve_space;
    if (other.m_dropout_cudnn_desc != nullptr) {
      setup_dropout_cudnn_desc();
    }
#endif // LBANN_HAS_CUDNN
  }

  dropout& operator=(const dropout& other) {
    regularizer_layer::operator=(other);
    m_keep_prob = other.m_keep_prob;
    m_mask = other.m_mask ? other.m_mask->Copy() : nullptr;
#ifdef LBANN_HAS_CUDNN
    m_tensors_cudnn_desc = other.m_tensors_cudnn_desc;
    m_tensors_cudnn_desc.set_layer(this);
    m_states = other.m_states;
    m_reserve_space = other.m_reserve_space;
    if (other.m_dropout_cudnn_desc != nullptr) {
      setup_dropout_cudnn_desc();
    } else {
      CHECK_CUDNN(cudnnDestroyDropoutDescriptor(m_dropout_cudnn_desc));
      m_dropout_cudnn_desc = nullptr;
    }
#endif // LBANN_HAS_CUDNN
    return *this;
  }

  ~dropout() override {
#ifdef LBANN_HAS_CUDNN
    if (m_dropout_cudnn_desc != nullptr) {
      cudnnDestroyDropoutDescriptor(m_dropout_cudnn_desc);
    }
#endif // LBANN_HAS_CUDNN
  }

  dropout* copy() const override { return new dropout(*this); }
  std::string get_type() const override { return "dropout"; }
  data_layout get_data_layout() const override { return T_layout; }
  El::Device get_device_allocation() const override { return Dev; }

protected:

<<<<<<< HEAD
  std::vector<std::string> get_description() const override {
    auto&& desc = regularizer_layer::get_description();
    desc.push_back("Keep probability: " + std::to_string(m_keep_prob));
    return desc;
=======
  void setup_dims() override {
    regularizer_layer::setup_dims();
    set_output_dims(get_input_dims());
>>>>>>> e5d4c014
  }

  void setup_matrices(const El::Grid& grid) override {
    regularizer_layer::setup_matrices(grid);
    m_mask = std::unique_ptr<AbsDistMat>(get_activations().Copy());
  }

  void setup_gpu() override {
    regularizer_layer::setup_gpu();
#ifndef LBANN_HAS_CUDNN
    LBANN_ERROR("cuDNN not detected");
#else

    // Initialize cuDNN objects
    setup_dropout_cudnn_desc();

#endif // LBANN_HAVE_CUDNN
  }

  void fp_compute () override {
    if (using_gpus()) {
      fp_compute_gpu();
    } else {
      fp_compute_cpu();
    }
  }

  void bp_compute () override {
    if (using_gpus()) {
      bp_compute_gpu();
    } else {
      bp_compute_cpu();
    }
  }

 private:

  void fp_compute_cpu() {

    // Matrices
    const auto& input = get_prev_activations();
    auto& output = get_activations();

    // Do nothing if dropout is disabled
    const auto& mode = this->m_model->get_execution_mode();
    if (mode != execution_mode::training || m_keep_prob < EvalType(0)) {
      El::Copy(input, output);
      return;
    }

    // Construct mask matrix
    const DataType scale = 1 / m_keep_prob;
    const auto& height = input.Height();
    const auto& width = input.Width();
    m_mask->Resize(height, width);
#ifdef LBANN_DETERMINISTIC
    bernoulli_fill_procdet(*m_mask, height, width, DataType(m_keep_prob));
    *m_mask *= scale;
#else
    El::EntrywiseMap(*m_mask,
                     (std::function<DataType(const DataType&)>)
                     ([this,scale](const DataType& z)->DataType {
                       auto& gen = get_fast_generator();
                       std::bernoulli_distribution dist(m_keep_prob);
                       return dist(gen) ? scale : DataType(0);
                     }));
#endif // LBANN_DETERMINISTIC

    // Apply mask matrix to get activations
    El::Hadamard(input, *m_mask, output);

  }

  /** Adjust gradients for dropout in backprop. */
  void bp_compute_cpu() {
    const auto& gradient_wrt_output = get_prev_error_signals();
    auto& gradient_wrt_input = get_error_signals();
    const auto& mode = this->m_model->get_execution_mode();
    if (mode != execution_mode::training || m_keep_prob < EvalType(0)) {
      El::Copy(gradient_wrt_output, gradient_wrt_input);
    } else {
      El::Hadamard(gradient_wrt_output, *m_mask, gradient_wrt_input);
    }
  }

  void fp_compute_gpu() {
#ifndef LBANN_HAS_CUDNN
    LBANN_ERROR("cuDNN not detected");
#else

    // Matrices
    const auto& input = get_prev_activations();
    const auto& local_input = input.LockedMatrix();
    auto& output = get_activations();
    auto& local_output = output.Matrix();

    // Do nothing if dropout is disabled or there is no local data
    const auto& mode = this->m_model->get_execution_mode();
    if (mode != execution_mode::training || m_keep_prob < EvalType(0)) {
      El::Copy(input, output);
      return;
    }
    if (local_input.Height() < 1 || local_input.Width() < 1) { return; }

    // Initialize cuDNN objects
    auto&& input_desc = m_tensors_cudnn_desc.get_prev_activations();
    auto&& output_desc = m_tensors_cudnn_desc.get_activations();
    size_t size;
    CHECK_CUDNN(cudnnDropoutGetReserveSpaceSize(input_desc, &size));
    m_reserve_space.Resize((size + sizeof(DataType) - 1) / sizeof(DataType), 1);

    // Apply dropout on the GPU
    CHECK_CUDNN(cudnnDropoutForward(cudnn::get_handle(),
                                    m_dropout_cudnn_desc,
                                    input_desc,
                                    local_input.LockedBuffer(),
                                    output_desc,
                                    local_output.Buffer(),
                                    m_reserve_space.Buffer(),
                                    m_reserve_space.Height() * sizeof(DataType)));

#endif // LBANN_HAS_CUDNN
  }

  void bp_compute_gpu() {
#ifndef LBANN_HAS_CUDNN
    LBANN_ERROR("cuDNN not detected");
#else

    // Matrices
    const auto& gradient_wrt_output = get_prev_error_signals();
    const auto& local_gradient_wrt_output = gradient_wrt_output.LockedMatrix();
    auto& gradient_wrt_input = get_error_signals();
    auto& local_gradient_wrt_input = gradient_wrt_input.Matrix();

    // Copy error signal if dropout is disabled
    const auto& mode = this->m_model->get_execution_mode();
    if (mode != execution_mode::training || m_keep_prob < EvalType(0)) {
      El::Copy(gradient_wrt_output, gradient_wrt_input);
    } else {
      if (local_gradient_wrt_input.Height() > 0
          && local_gradient_wrt_input.Width() > 0) {
        CHECK_CUDNN(cudnnDropoutBackward(cudnn::get_handle(),
                                         m_dropout_cudnn_desc,
                                         m_tensors_cudnn_desc.get_prev_error_signals(),
                                         local_gradient_wrt_output.LockedBuffer(),
                                         m_tensors_cudnn_desc.get_error_signals(),
                                         local_gradient_wrt_input.Buffer(),
                                         m_reserve_space.Buffer(),
                                         m_reserve_space.Height() * sizeof(DataType)));
      }
    }
#endif // LBANN_HAS_CUDNN
  }

#ifdef LBANN_HAS_CUDNN
  /** Setup cuDNN dropout descriptor and RNG state.
   */
  void setup_dropout_cudnn_desc() {

    // Deallocate dropout descriptor if needed
    if (m_dropout_cudnn_desc != nullptr) {
      CHECK_CUDNN(cudnnDestroyDropoutDescriptor(m_dropout_cudnn_desc));
    }
    m_dropout_cudnn_desc = nullptr;

    // Setup RNG state
    size_t size;
    CHECK_CUDNN(cudnnDropoutGetStatesSize(cudnn::get_handle(), &size));
    m_states.Resize((size + sizeof(DataType) - 1) / sizeof(DataType), 1);

    // Setup dropout descriptor
    CHECK_CUDNN(cudnnCreateDropoutDescriptor(&m_dropout_cudnn_desc));
    CHECK_CUDNN(cudnnSetDropoutDescriptor(m_dropout_cudnn_desc,
                                          cudnn::get_handle(),
                                          float(1 - m_keep_prob),
                                          m_states.Buffer(),
                                          m_states.Height() * sizeof(DataType),
                                          get_generator()()));

  }
#endif // LBANN_HAS_CUDNN

  /** Probability of keeping each unit. */
  EvalType m_keep_prob;
  /** Current dropout mask (a scaled Bernoulli random matrix). */
  std::unique_ptr<AbsDistMat> m_mask;

#ifdef LBANN_HAS_CUDNN
  /** Dropout cuDNN descriptor. */
  cudnnDropoutDescriptor_t m_dropout_cudnn_desc;
  /** Tensor cuDNN descriptors. */
  cudnn::entrywise_layer_tensor_manager m_tensors_cudnn_desc;
  /** RNG state for cuDNN dropout. */
  GPUMat m_states;
  /** Work space for cuDNN dropout. */
  GPUMat m_reserve_space;
#endif // LBANN_HAS_CUDNN

};

} // namespace lbann

#endif // LBANN_LAYER_REGULARIZER_DROPOUT_HPP_INCLUDED<|MERGE_RESOLUTION|>--- conflicted
+++ resolved
@@ -117,16 +117,15 @@
 
 protected:
 
-<<<<<<< HEAD
   std::vector<std::string> get_description() const override {
     auto&& desc = regularizer_layer::get_description();
     desc.push_back("Keep probability: " + std::to_string(m_keep_prob));
     return desc;
-=======
+  }
+
   void setup_dims() override {
     regularizer_layer::setup_dims();
     set_output_dims(get_input_dims());
->>>>>>> e5d4c014
   }
 
   void setup_matrices(const El::Grid& grid) override {
