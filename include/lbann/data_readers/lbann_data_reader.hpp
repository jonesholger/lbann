////////////////////////////////////////////////////////////////////////////////
// Copyright (c) 2014-2016, Lawrence Livermore National Security, LLC. 
// Produced at the Lawrence Livermore National Laboratory. 
// Written by the LBANN Research Team (B. Van Essen, et al.) listed in
// the CONTRIBUTORS file. <lbann-dev@llnl.gov>
//
// LLNL-CODE-697807.
// All rights reserved.
//
// This file is part of LBANN: Livermore Big Artificial Neural Network
// Toolkit. For details, see http://software.llnl.gov/LBANN or
// https://github.com/LLNL/LBANN. 
//
// Licensed under the Apache License, Version 2.0 (the "Licensee"); you
// may not use this file except in compliance with the License.  You may
// obtain a copy of the License at:
//
// http://www.apache.org/licenses/LICENSE-2.0
//
// Unless required by applicable law or agreed to in writing, software
// distributed under the License is distributed on an "AS IS" BASIS,
// WITHOUT WARRANTIES OR CONDITIONS OF ANY KIND, either express or
// implied. See the License for the specific language governing
// permissions and limitations under the license.
//
// lbann_data_reader .hpp - Input data base class for training, testing
////////////////////////////////////////////////////////////////////////////////

#ifndef LBANN_DATA_READER_HPP
#define LBANN_DATA_READER_HPP

#include "lbann/lbann_base.hpp"
#include "lbann/utils/lbann_random.hpp"
#include "lbann/utils/lbann_exception.hpp"
#include "lbann/lbann_comm.hpp"
#include "lbann/io/lbann_file_io.hpp"
#include "lbann/io/lbann_persist.hpp"
#include "lbann/data_readers/lbann_image_preprocessor.hpp"
#include <assert.h>
#include <algorithm>
#include <string>
#include <vector>
#include <unistd.h>


#define NOT_IMPLEMENTED(n) { \
  std::stringstream s; \
  s << "the method " << n << " has not been implemented"; \
  throw lbann_exception(s.str()); }

/**
 * @todo - add support for save and restore
 */
namespace lbann
{

class DataReader : public lbann_image_preprocessor
{
public:
  DataReader(int batchSize, bool shuffle = true) :
<<<<<<< HEAD
    BatchSize(batchSize), CurrentPos(0), m_shuffle(shuffle),
    m_batch_stride(batchSize), m_base_offset(0), m_model_offset(0), 
    m_sample_stride(1),
=======
    BatchSize(batchSize), CurrentPos(0),
    m_stride(batchSize), m_base_offset(0), m_model_offset(0), 
>>>>>>> 441a0024
    m_use_alt_last_mini_batch_size(false),
    m_last_mini_batch_threshold(0), m_last_mini_batch_size(batchSize),
    m_last_mini_batch_stride(batchSize),
    m_file_dir(""), m_data_fn(""), m_label_fn(""),
    m_first_n(false), m_max_sample_count(0), m_validation_percent(-1),
    m_max_sample_count_was_set(false), m_use_percent(1.0),
    m_master(false)
  {}
    
  //developer's note: I eliminated the copy ctor, since the
  //default does everything we need; eliminating our explicit
  //code helps minimize sources of error -dHysom

  virtual ~DataReader() {}

  /** @name Methods related to construction and loading
   *  These methods are used in drivers (front ends) to construct data readers,
   *  tell them were to find data, how much to load, etc.
   *  These are all non-virtual methods.
   */

  /** 
   * Set base directory for your data. Optional: if given,
   * then get_data_filename will concatenate the value passed
   * to this method with the value passed to set_data_filename,
   * and similarly for get_label_filename
   */
  void set_file_dir(std::string s);

  /**
   * Returns the base directory for your data. 
   * If set_file_dir was not called, returns the empty string
   */
  std::string get_file_dir();

  /**
   * Set the filename for your data (images, etc).
   * This may either be a complete filepath, or a subdirectory;
   * see note for set_file_dir(). Also, use this method
   * for cases where the file contains a list of files (e.g, imagenet)
   */ 
  void set_data_filename(std::string s);

  /**
   * Returns the complete filepath to you data file.
   * See not for set_file_dir()
   */
  std::string get_data_filename(); 

  /**
   * Set the filename for your data (images, etc).
   * This may either be a complete filepath, or a subdirectory;
   * see note for set_file_dir()
   */ 
  void set_label_filename(std::string s);

  /**
   * Returns the complete filepath to you data file.
   * See not for set_file_dir(). Note: some pipelines (autoencoders)
   * will not make use of this method.
   */
  std::string get_label_filename(); 

  /**
   * if set to true, indices (data samples) are not shuffled;
   * default is 'false'
   */
  void set_firstN(bool b);

  /** if 'true' is returned, indices (data samples) are not shuffled
   */
  bool get_firstN();

  /** sets the absolute number of data samples that will be used
   *  for training or testing
   */
  void set_max_sample_count(size_t s);

  /** returns 'true' if set_max_sample_count() was called;
   *  primarily for internal use; end users can ignore.
   */
  bool has_max_sample_count();

  /** returns the absolute number of data samples that will be used
   *  for training or testing
   */
  size_t get_max_sample_count();

  /** set the percentage of the data set to use for training+validation;
   *  or testing.  Exception is thrown if  1.0 < s < 0
   */
  void set_use_percent(double s);

  /** returns true if set_use_percent() was called */
  bool has_use_percent();

  /** returns the percent of the data set that is to be used
   *  for training or testing. If training, this is the total
   *  for training+validation. Throws an exception if
   *  set_use_percent() was not previously called.
   */
  double get_use_percent();

  /** sets the proportion of the data set that will be used for
   *  validation;  0.0 <= s <= 1.0, else an exception is thrown
   */
  void set_validation_percent(double s);

  /** returns true if set_validation_percent was called;
   *  this method will likely be deprecated in the future
   */  
  bool has_validation_percent();

  /** returns the percentage of the data set that is to be
   *  used for validation
   */
  double get_validation_percent();

  /** set the identifyer for the data set; should be
   *  "train," "test," or validate. This is primarily for internal use:
   *  end users can ignore.
   */
  void set_role(std::string role) { m_role = role; }

  /** returns the role ("train," "test," "validate," or "error"
   *  This is primarily for internal use:
   *  end users can ignore.
   */
  std::string get_role() { return m_role; }

  /**
   * Pure abstract virtual function; all DataReaders *must* implement.
   */
  virtual void load() = 0;

  ///@}





  /**
   * Prepare to start processing an epoch of data.
   * If shuffle is true, then shuffle the indices of the data set
   * If the base offset is not specified set it to 0
   * If the stride is not specified set it to batch size
   */
  void setup(int base_offset, int batch_stride, int sample_stride = 1, int model_offset = 0, lbann_comm *comm = NULL);
  void setup();

  virtual int fetch_data(Mat& X) { 
    NOT_IMPLEMENTED("fetch_data");
    return 0; 
  }

  virtual int fetch_label(Mat& Y) { 
    NOT_IMPLEMENTED("fetch_label");
    return 0; 
  }

  virtual int fetch_response(Mat& Y) { 
    NOT_IMPLEMENTED("fetch_response");
    return 0; 
  }

  virtual void save_image(Mat& pixels, const std::string filename, bool scale = true) { 
   NOT_IMPLEMENTED("save_image"); 
  }

  /**
   * During the network's update phase, the data reader will
   * advanced the current position pointer.  If the pointer wraps
   * around, then reshuffle the data indicies.
   */
  virtual bool update();

  virtual int getNumLabels() { return 0; }
  virtual int getNumResponses() { return 1; }
  virtual int get_linearized_data_size() { return 0; }
  virtual int get_linearized_label_size() { return 0; }
  virtual int get_linearized_response_size() { return 1; }

  bool position_valid() { return (CurrentPos < (int)ShuffledIndices.size()); }
  bool at_new_epoch() { return (m_current_mini_batch_idx == 0); }
  int getBatchSize();
  int getPosition() { return CurrentPos; }
  int get_next_position();
  int* getIndices() { return &ShuffledIndices[0]; }
  int getNumData() { return (int)ShuffledIndices.size(); }
  int get_num_unused_data() { return (int)m_unused_indices.size(); }
  int* get_unused_data() { return &m_unused_indices[0]; }
  int set_num_iterations_per_epoch(int num_iterations_per_epoch) { m_num_iterations_per_epoch = num_iterations_per_epoch; } /// @todo BVE FIXME merge this with alternate approach
  int get_num_iterations_per_epoch() { return m_num_iterations_per_epoch; } /// @todo BVE FIXME merge this with alternate approach

  /// only the master may write to cerr or cout; primarily for use in debugging during development
  void set_master(bool m) { m_master = m; }

  /// only the master may write to cerr or cout; primarily for use in debugging during development
  bool is_master() { return m_master; }

  /// for use during development and debugging
  void set_rank(int rank) { m_rank = rank; }

  /// for use during development and debugging
  int get_rank() { return m_rank; }

  void select_subset_of_data();

  /** \brief Replace the shuffled index set with the unused index set 
   *  The unused index set is emptied.
   */
  void use_unused_index_set();

  DataReader& operator=(const DataReader& source);

  /** \brief Given directory to store checkpoint files, write state to file and add to number of bytes written */
  bool saveToCheckpointShared(persist& p, const char* name);

  /** \brief Given directory to store checkpoint files, read state from file and add to number of bytes read */
  bool loadFromCheckpointShared(persist& p, const char* name);

public:
  /// 1-D Matrix of which indices were fetched in this mini-batch
  El::Matrix<El::Int> m_indices_fetched_per_mb;

public: //protected:
  int BatchSize;
  int CurrentPos;
<<<<<<< HEAD
  int m_shuffle;
  /// Batch Stride is typically batch_size, but may be a multiple of batch size if there are multiple readers
  int m_batch_stride;
=======
  /// Stride is typically batch_size, but may be a multiple of batch size if there are multiple readers
  int m_stride;
>>>>>>> 441a0024
  /// If there are multiple instances of the reader, 
  /// then it may not reset to zero
  int m_base_offset;
  /// If there are multiple models with multiple instances of the reader, 
  /// each model's set of readers may not reset to zero
  /// Provide a set of size, strides, and thresholds to handle the last mini batch of a dataset
  int m_model_offset;
  /// Sample stride is used when a mini-batch is finely interleaved across a DATA_PARALELL
  /// distribution.
  int m_sample_stride;

  /// These fields are used to calculate when to use the last mini-batch
  int m_use_alt_last_mini_batch_size;
  int m_last_mini_batch_threshold;
  int m_last_mini_batch_size;
  int m_last_mini_batch_stride;
  int m_current_mini_batch_idx;
  int m_num_mini_batches_per_reader; /// How many mini-batches will this reader process

  /// @todo BVE FIXME merge this with alternate approach
  int m_num_iterations_per_epoch; /// How many iterations all readers will execute

  std::vector<int> ShuffledIndices;
  /// Record of the indicies that are not being used for training
  std::vector<int> m_unused_indices;

  std::string m_file_dir;
  std::string m_data_fn;
  std::string m_label_fn;
  bool m_first_n;
  size_t m_max_sample_count;
  double m_validation_percent;
  size_t m_max_sample_count_was_set;
  double m_use_percent;
  std::string m_role;

  bool m_master;
  int m_rank;
};

}  // namespace lbann

#endif  // LBANN_DATA_READER_HPP<|MERGE_RESOLUTION|>--- conflicted
+++ resolved
@@ -58,14 +58,9 @@
 {
 public:
   DataReader(int batchSize, bool shuffle = true) :
-<<<<<<< HEAD
-    BatchSize(batchSize), CurrentPos(0), m_shuffle(shuffle),
+    BatchSize(batchSize), CurrentPos(0)
     m_batch_stride(batchSize), m_base_offset(0), m_model_offset(0), 
     m_sample_stride(1),
-=======
-    BatchSize(batchSize), CurrentPos(0),
-    m_stride(batchSize), m_base_offset(0), m_model_offset(0), 
->>>>>>> 441a0024
     m_use_alt_last_mini_batch_size(false),
     m_last_mini_batch_threshold(0), m_last_mini_batch_size(batchSize),
     m_last_mini_batch_stride(batchSize),
@@ -294,14 +289,8 @@
 public: //protected:
   int BatchSize;
   int CurrentPos;
-<<<<<<< HEAD
-  int m_shuffle;
   /// Batch Stride is typically batch_size, but may be a multiple of batch size if there are multiple readers
   int m_batch_stride;
-=======
-  /// Stride is typically batch_size, but may be a multiple of batch size if there are multiple readers
-  int m_stride;
->>>>>>> 441a0024
   /// If there are multiple instances of the reader, 
   /// then it may not reset to zero
   int m_base_offset;
