////////////////////////////////////////////////////////////////////////////////
// Copyright (c) 2014-2016, Lawrence Livermore National Security, LLC.
// Produced at the Lawrence Livermore National Laboratory.
// Written by the LBANN Research Team (B. Van Essen, et al.) listed in
// the CONTRIBUTORS file. <lbann-dev@llnl.gov>
//
// LLNL-CODE-697807.
// All rights reserved.
//
// This file is part of LBANN: Livermore Big Artificial Neural Network
// Toolkit. For details, see http://software.llnl.gov/LBANN or
// https://github.com/LLNL/LBANN.
//
// Licensed under the Apache License, Version 2.0 (the "Licensee"); you
// may not use this file except in compliance with the License.  You may
// obtain a copy of the License at:
//
// http://www.apache.org/licenses/LICENSE-2.0
//
// Unless required by applicable law or agreed to in writing, software
// distributed under the License is distributed on an "AS IS" BASIS,
// WITHOUT WARRANTIES OR CONDITIONS OF ANY KIND, either express or
// implied. See the License for the specific language governing
// permissions and limitations under the license.
//
// lbann_layer .hpp .cpp - Parent class for all layer types
////////////////////////////////////////////////////////////////////////////////

#include "lbann/layers/lbann_layer.hpp"
#include "lbann/utils/lbann_timer.hpp"
#include "lbann/models/lbann_model.hpp"
#include "lbann/io/lbann_file_io.hpp"
#include "lbann/io/lbann_persist.hpp"
#include <string>
#include <sys/types.h>
#include <sys/stat.h>
#include <unistd.h>

using namespace El;

namespace lbann {

/// Matrices should be in MC,MR distributions
template <>
void Layer::initialize_distributed_matrices<data_layout::MODEL_PARALLEL>() {
  m_prev_activations    = new DistMat(m_comm->get_model_grid());
  m_activations         = new DistMat(m_comm->get_model_grid());
  m_prev_error_signal   = new DistMat(m_comm->get_model_grid());
  m_error_signal        = new DistMat(m_comm->get_model_grid());

  /// Instantiate these view objects but do not allocate data for them
  m_prev_activations_v  = new DistMat(m_comm->get_model_grid());
  m_activations_v       = new DistMat(m_comm->get_model_grid());
  m_prev_error_signal_v = new DistMat(m_comm->get_model_grid());
  m_error_signal_v      = new DistMat(m_comm->get_model_grid());
}

/// Weight matrices should be in Star,Star and data matrices Star,VC distributions
template<>
void Layer::initialize_distributed_matrices<data_layout::DATA_PARALLEL>() {
  m_prev_activations    = new StarVCMat(m_comm->get_model_grid());
  m_activations         = new StarVCMat(m_comm->get_model_grid());
  m_prev_error_signal   = new StarVCMat(m_comm->get_model_grid());
  m_error_signal        = new StarVCMat(m_comm->get_model_grid());

  /// Instantiate these view objects but do not allocate data for them
  m_prev_activations_v  = new StarVCMat(m_comm->get_model_grid());
  m_activations_v       = new StarVCMat(m_comm->get_model_grid());
  m_prev_error_signal_v = new StarVCMat(m_comm->get_model_grid());
  m_error_signal_v      = new StarVCMat(m_comm->get_model_grid());
}

<<<<<<< HEAD
Layer::Layer(const uint index, lbann_comm *comm, uint mbsize)
  : m_index(index),
    m_comm(comm),
=======
lbann::Layer::Layer(int index,
                    lbann_comm *comm,
                    int mbsize)
  : m_index(index),
    m_comm(comm),
    m_type(layer_type::INVALID),
>>>>>>> 4697c7f8
    m_execution_mode(execution_mode::training),
    m_cudnn(nullptr),
    m_mini_batch_size(mbsize),
    m_effective_mbsize(mbsize)
{
<<<<<<< HEAD
  fp_input = NULL;
  bp_input = NULL;
=======
  set_name("the name has not been set for this layer");

  // Initialize neuron tensor dimensions
  m_num_neurons = 0;
  m_num_neuron_dims = 1;
  m_neuron_dims = std::vector<int>(1, 0);
  m_num_prev_neurons = 0;
  m_num_prev_neuron_dims = 1;
  m_neuron_dims = std::vector<int>(1, 0);

  // Initialize model
>>>>>>> 4697c7f8
  m_neural_network_model = NULL;

  // Initialize GPU information
  m_using_gpus = false;
#ifdef __LIB_CUDNN
  m_fp_input_pinned = false;
  m_fp_output_pinned = false;
  m_bp_input_pinned = false;
  m_bp_output_pinned = false;
#endif

  reset_counters();
}

Layer::~Layer() {
#ifdef __LIB_CUDNN
  if(m_fp_input_pinned) {
    m_cudnn->unpin_matrix(*m_prev_activations);
  }
  if(m_fp_output_pinned) {
    m_cudnn->unpin_matrix(*m_activations);
  }
  if(m_bp_input_pinned) {
    m_cudnn->unpin_matrix(*m_prev_error_signal);
  }
  if(m_bp_output_pinned) {
    m_cudnn->unpin_matrix(*m_error_signal);
  }
#endif
  delete m_prev_error_signal;
  delete m_error_signal;
  delete m_activations;
  delete m_prev_activations;
  delete m_prev_error_signal_v;
  delete m_error_signal_v;
  delete m_activations_v;
  delete m_prev_activations_v;
}

void Layer::forwardProp() {
  double fp_start = get_time();

#ifdef __LIB_CUDNN
  // Pin host memory if needed for GPU memory transfers
  if(m_using_gpus) {
    if(m_prev_layer == NULL
       || (!m_prev_layer->m_using_gpus && !m_fp_input_pinned)) {
      if(m_prev_layer != NULL
         && (m_prev_activations->DistData().colDist
             == m_prev_layer->m_activations->DistData().colDist)
         && (m_prev_activations->DistData().rowDist
             == m_prev_layer->m_activations->DistData().rowDist)) {
        m_cudnn->pin_matrix(*m_prev_layer->m_activations);
      }
      else {
        m_cudnn->pin_matrix(*m_prev_activations);
      }
      m_fp_input_pinned = true;
    }
    if(m_next_layer == NULL
       || (!m_next_layer->m_using_gpus && !m_fp_output_pinned)) {
      m_cudnn->pin_matrix(*m_activations);
      m_fp_output_pinned = true;
    }
  }
#endif

  // Get incoming activations and convert matrix distribution if necessary
  if(m_prev_layer != NULL) {
    const DistData& prev_dist = m_prev_layer->m_activations->DistData();
    const DistData& curr_dist = m_prev_activations->DistData();
    if(prev_dist.colDist == curr_dist.colDist
       && prev_dist.rowDist == curr_dist.rowDist) {
      View(*m_prev_activations, *m_prev_layer->m_activations);
    } else {
      Copy(*m_prev_layer->m_activations, *m_prev_activations);
    }
  }

  // Set matrix views based on current mini-batch size
  fp_set_std_matrix_view();

#ifdef __LIB_CUDNN
  // Transfer inputs from CPU to GPUs if needed
  if(m_using_gpus) {
    if(m_prev_layer == NULL || !m_prev_layer->m_using_gpus) {
      m_cudnn->scatter_to_gpus(m_prev_activations_d,
                               m_prev_activations_v->LockedMatrix(),
                               m_mini_batch_size_per_gpu);
    } else {
      m_prev_activations_d = m_prev_layer->m_activations_d;
    }
  }
#endif

  // Apply layer's compute function
  double fp_compute_start = get_time();
  fp_compute();
  fp_compute_time += get_time() - fp_compute_start;

#ifdef __LIB_CUDNN
  // Transfer outputs from GPUs to CPU if needed
  if(m_using_gpus) {
    if(m_next_layer == NULL || !m_next_layer->m_using_gpus) {
      m_cudnn->gather_from_gpus(m_activations_v->Matrix(),
                                m_activations_d,
                                m_mini_batch_size_per_gpu);
      m_cudnn->synchronize();
    }
  }
#endif

  fp_time += get_time() - fp_start;
}

void Layer::backProp() {
  double bp_start = get_time();

#ifdef __LIB_CUDNN
  // Pin host memory if needed for GPU memory transfers
  if(m_using_gpus) {
    if(m_next_layer == NULL
       || (!m_next_layer->m_using_gpus && !m_bp_input_pinned)) {
      if(m_next_layer != NULL
         && (m_prev_error_signal->DistData().colDist
             == m_next_layer->m_error_signal->DistData().colDist)
         && (m_prev_error_signal->DistData().rowDist
             == m_next_layer->m_error_signal->DistData().rowDist)) {
        m_cudnn->pin_matrix(*m_next_layer->m_error_signal);
      }
      else {
        m_cudnn->pin_matrix(*m_prev_error_signal);
      }
      m_bp_input_pinned = true;
    }
    if(m_prev_layer == NULL
       || (!m_prev_layer->m_using_gpus && !m_bp_output_pinned)) {
      m_cudnn->pin_matrix(*m_error_signal);
      m_bp_output_pinned = true;
    }
  }
#endif

  // Get incoming activations and convert matrix distribution if necessary
  if(m_next_layer != NULL) {
    const DistData& prev_dist = m_next_layer->m_error_signal->DistData();
    const DistData& curr_dist = m_prev_error_signal->DistData();
    if(prev_dist.colDist == curr_dist.colDist
       && prev_dist.rowDist == curr_dist.rowDist) {
      View(*m_prev_error_signal, *m_next_layer->m_error_signal);
    } else {
      Copy(*m_next_layer->m_error_signal, *m_prev_error_signal);
    }
  }

  // Set the view for all of the standard matrices based on the
  // current mini-batch size
  bp_set_std_matrix_view();

#ifdef __LIB_CUDNN
  // Transfer inputs from CPU to GPUs if needed
  if(m_using_gpus) {
    if(m_next_layer == NULL || !m_next_layer->m_using_gpus) {
      m_cudnn->scatter_to_gpus(m_prev_error_signal_d,
                               m_prev_error_signal_v->LockedMatrix(),
                               m_mini_batch_size_per_gpu);
    } else {
      m_prev_error_signal_d = m_next_layer->m_error_signal_d;
    }
  }
#endif

  // Backprop the compute function.
  double bp_compute_start = get_time();
  bp_compute();
  bp_compute_time += get_time() - bp_compute_start;

#ifdef __LIB_CUDNN
  // Transfer outputs from GPUs to CPU if needed
  if(m_using_gpus) {
    if(m_prev_layer == NULL || !m_prev_layer->m_using_gpus) {
      m_cudnn->gather_from_gpus(m_error_signal_v->Matrix(),
                                m_error_signal_d,
                                m_mini_batch_size_per_gpu);
      m_cudnn->synchronize();
    }
  }
#endif

  bp_time += get_time() - bp_start;
}

bool Layer::update() {
  bool layer_done = false;
  // Apply any updates.
  double update_compute_start = get_time();
  layer_done = update_compute();
  update_time += get_time() - update_compute_start;
  return layer_done;
}

<<<<<<< HEAD
void Layer::summarize(lbann_summary& summarizer, int64_t step) {
=======
void lbann::Layer::summarize(lbann_summary& summarizer, int step) {
>>>>>>> 4697c7f8
  // TODO: implement summarizer functions for other matrix distributions
  std::string prefix = "layer" + std::to_string(static_cast<long long>(m_index)) + "/";
  summarizer.reduce_scalar(prefix + "fp_time", fp_time, step);
  summarizer.reduce_scalar(prefix + "bp_time", bp_time, step);
  summarizer.reduce_scalar(prefix + "update_time", update_time, step);
  prefix = "layer" + std::to_string(static_cast<long long>(m_index)) +
    "/activations/";
  summarizer.reduce_mean(prefix + "mean", *m_activations, step);
  summarizer.reduce_min(prefix + "min", *m_activations, step);
  summarizer.reduce_max(prefix + "max", *m_activations, step);
  summarizer.reduce_stdev(prefix + "stdev", *m_activations, step);
  prefix = "layer" + std::to_string(static_cast<long long>(m_index)) +
    "/error_signal/";
  summarizer.reduce_mean(prefix + "mean", *m_error_signal, step);
  summarizer.reduce_min(prefix + "min", *m_error_signal, step);
  summarizer.reduce_max(prefix + "max", *m_error_signal, step);
  summarizer.reduce_stdev(prefix + "stdev", *m_error_signal, step);
  reset_counters();
}

<<<<<<< HEAD
void Layer::setup(int num_prev_neurons) {
  m_num_prev_neurons = num_prev_neurons;
  // Initialize matrices.
  if (m_mini_batch_size == 0) {
    throw lbann_exception("lbann_layer: mini_batch_size is 0");
  }
  if (m_num_neurons == 0) {
    throw lbann_exception("lbann_layer: num_neurons is 0");
  }
  El::Zeros(*m_activations, m_num_neurons, m_mini_batch_size);
  if (num_prev_neurons > 0) {
    // Don't initialize for the first layer.
    El::Zeros(*m_error_signal, num_prev_neurons, m_mini_batch_size);
  }
}

void Layer::check_setup() {}

ElMat *Layer::fp_output() {
  return m_activations;
}

ElMat *Layer::bp_output() {
  return m_error_signal;
}

void Layer::setup_fp_input(ElMat *input) {
  this->fp_input = input;
}

void Layer::setup_bp_input(ElMat *input) {
  this->bp_input = input;
}

#ifdef __LIB_CUDNN
std::vector<DataType *> *Layer::fp_output_d() {
  if(m_using_gpus) {
    return &m_activations_d;
=======
void lbann::Layer::setup(Layer *prev_layer, Layer *next_layer) {

  // Set adjacent layers
  m_prev_layer = prev_layer;
  m_next_layer = next_layer;

  // Get dimensions of previous neuron tensor
  if(m_prev_layer != NULL) {
    m_num_prev_neurons = m_prev_layer->m_num_neurons;
    m_num_prev_neuron_dims = m_prev_layer->m_num_neuron_dims;
    m_prev_neuron_dims = m_prev_layer->m_neuron_dims;
>>>>>>> 4697c7f8
  } else {
    m_num_prev_neurons = 0;
    m_num_prev_neuron_dims = 0;
    m_prev_neuron_dims.assign(1, 0);
  }

<<<<<<< HEAD
std::vector<DataType *> *Layer::bp_output_d() {
  if(m_using_gpus) {
    return &m_error_signal_d;
  } else {
    return NULL;
  }
}

void Layer::setup_fp_input_d(std::vector<DataType *> *fp_input_d) {
  this->fp_input_d = fp_input_d;
}

void Layer::setup_bp_input_d(std::vector<DataType *> *bp_input_d) {
  this->bp_input_d = bp_input_d;
}
#endif

bool Layer::using_gpus() const {
  return m_using_gpus;
}

void Layer::set_prev_layer_using_gpus(bool using_gpus) {
  m_prev_layer_using_gpus = using_gpus;
}

void Layer::set_next_layer_using_gpus(bool using_gpus) {
  m_next_layer_using_gpus = using_gpus;
}

bool Layer::saveToCheckpoint(int fd, const char *filename, uint64_t *bytes) {
=======
  // Initialize error signal matrix
  if(m_num_prev_neurons > 0) {
    El::Zeros(*m_error_signal, m_num_prev_neurons, m_mini_batch_size);
  }

}

void lbann::Layer::check_setup() {}

bool lbann::Layer::saveToCheckpoint(int fd, const char *filename, size_t *bytes) {
>>>>>>> 4697c7f8
  //writeDist(fd, filename, *m_weights, bytes);

  // Need to catch return value from function
  // m_optimizer->saveToCheckpoint(fd, filename, bytes);
  return true;
}

<<<<<<< HEAD
bool Layer::loadFromCheckpoint(int fd, const char *filename, uint64_t *bytes) {
=======
bool lbann::Layer::loadFromCheckpoint(int fd, const char *filename, size_t *bytes) {
>>>>>>> 4697c7f8
  // TODO: implement reader for other matrix distributions
  //readDist(fd, filename, (DistMat&) *m_weights, bytes);

  // Need to catch return value from function
  // m_optimizer->loadFromCheckpoint(fd, filename, bytes);
  return true;
}

bool Layer::saveToCheckpointShared(persist& p) {
  return true;
}

bool Layer::loadFromCheckpointShared(persist& p) {
  return true;
}

<<<<<<< HEAD
void Layer::fp_set_std_matrix_view() {
  Int cur_mini_batch_size = m_neural_network_model->get_current_mini_batch_size();
=======
void lbann::Layer::fp_set_std_matrix_view() {
  El::Int cur_mini_batch_size = m_neural_network_model->get_current_mini_batch_size();
>>>>>>> 4697c7f8
  View(*m_prev_activations_v, *m_prev_activations, ALL, IR(0, cur_mini_batch_size));
  View(*m_activations_v, *m_activations, ALL, IR(0, cur_mini_batch_size));

  // Update the layer's effective mini-batch size so it averages properly.
  /// @todo BVE FIXME This will cause a bug when you are on the last
  /// iteration and the size of the current mini-batch equals the normal
  /// mini-batch size.  In this case one of the ranks gets out of sync
  /// To fix this, we need a flag for when we are on the last mini-batch
  if(cur_mini_batch_size != m_mini_batch_size || 1) {
    // When the current mini-batch is partial, check with the other
    // models to figure out the entire size of the complete mini-batch
    int total_mini_batch_size = m_comm->intermodel_allreduce((int) cur_mini_batch_size);
    set_effective_minibatch_size(total_mini_batch_size);
  } else {
    set_effective_minibatch_size(cur_mini_batch_size * m_comm->get_num_models());
  }
}

<<<<<<< HEAD
void Layer::bp_set_std_matrix_view() {
  int64_t cur_mini_batch_size = m_neural_network_model->get_current_mini_batch_size();
=======
void lbann::Layer::bp_set_std_matrix_view() {
  El::Int cur_mini_batch_size = m_neural_network_model->get_current_mini_batch_size();
>>>>>>> 4697c7f8
  View(*m_prev_activations_v, *m_prev_activations, ALL, IR(0, cur_mini_batch_size));
  View(*m_activations_v, *m_activations, ALL, IR(0, cur_mini_batch_size));
  if(m_prev_error_signal->Height() > 0) {
    View(*m_prev_error_signal_v, *m_prev_error_signal, ALL,
         IR(0, cur_mini_batch_size));
  }
  View(*m_error_signal_v, *m_error_signal, ALL, IR(0, cur_mini_batch_size));
}

}  // namespace lbann<|MERGE_RESOLUTION|>--- conflicted
+++ resolved
@@ -70,29 +70,14 @@
   m_error_signal_v      = new StarVCMat(m_comm->get_model_grid());
 }
 
-<<<<<<< HEAD
 Layer::Layer(const uint index, lbann_comm *comm, uint mbsize)
   : m_index(index),
     m_comm(comm),
-=======
-lbann::Layer::Layer(int index,
-                    lbann_comm *comm,
-                    int mbsize)
-  : m_index(index),
-    m_comm(comm),
-    m_type(layer_type::INVALID),
->>>>>>> 4697c7f8
     m_execution_mode(execution_mode::training),
     m_cudnn(nullptr),
     m_mini_batch_size(mbsize),
     m_effective_mbsize(mbsize)
 {
-<<<<<<< HEAD
-  fp_input = NULL;
-  bp_input = NULL;
-=======
-  set_name("the name has not been set for this layer");
-
   // Initialize neuron tensor dimensions
   m_num_neurons = 0;
   m_num_neuron_dims = 1;
@@ -102,7 +87,6 @@
   m_neuron_dims = std::vector<int>(1, 0);
 
   // Initialize model
->>>>>>> 4697c7f8
   m_neural_network_model = NULL;
 
   // Initialize GPU information
@@ -304,11 +288,7 @@
   return layer_done;
 }
 
-<<<<<<< HEAD
-void Layer::summarize(lbann_summary& summarizer, int64_t step) {
-=======
-void lbann::Layer::summarize(lbann_summary& summarizer, int step) {
->>>>>>> 4697c7f8
+void Layer::summarize(lbann_summary& summarizer, int step) {
   // TODO: implement summarizer functions for other matrix distributions
   std::string prefix = "layer" + std::to_string(static_cast<long long>(m_index)) + "/";
   summarizer.reduce_scalar(prefix + "fp_time", fp_time, step);
@@ -329,47 +309,7 @@
   reset_counters();
 }
 
-<<<<<<< HEAD
-void Layer::setup(int num_prev_neurons) {
-  m_num_prev_neurons = num_prev_neurons;
-  // Initialize matrices.
-  if (m_mini_batch_size == 0) {
-    throw lbann_exception("lbann_layer: mini_batch_size is 0");
-  }
-  if (m_num_neurons == 0) {
-    throw lbann_exception("lbann_layer: num_neurons is 0");
-  }
-  El::Zeros(*m_activations, m_num_neurons, m_mini_batch_size);
-  if (num_prev_neurons > 0) {
-    // Don't initialize for the first layer.
-    El::Zeros(*m_error_signal, num_prev_neurons, m_mini_batch_size);
-  }
-}
-
-void Layer::check_setup() {}
-
-ElMat *Layer::fp_output() {
-  return m_activations;
-}
-
-ElMat *Layer::bp_output() {
-  return m_error_signal;
-}
-
-void Layer::setup_fp_input(ElMat *input) {
-  this->fp_input = input;
-}
-
-void Layer::setup_bp_input(ElMat *input) {
-  this->bp_input = input;
-}
-
-#ifdef __LIB_CUDNN
-std::vector<DataType *> *Layer::fp_output_d() {
-  if(m_using_gpus) {
-    return &m_activations_d;
-=======
-void lbann::Layer::setup(Layer *prev_layer, Layer *next_layer) {
+void Layer::setup(Layer *prev_layer, Layer *next_layer) {
 
   // Set adjacent layers
   m_prev_layer = prev_layer;
@@ -380,45 +320,12 @@
     m_num_prev_neurons = m_prev_layer->m_num_neurons;
     m_num_prev_neuron_dims = m_prev_layer->m_num_neuron_dims;
     m_prev_neuron_dims = m_prev_layer->m_neuron_dims;
->>>>>>> 4697c7f8
   } else {
     m_num_prev_neurons = 0;
     m_num_prev_neuron_dims = 0;
     m_prev_neuron_dims.assign(1, 0);
   }
 
-<<<<<<< HEAD
-std::vector<DataType *> *Layer::bp_output_d() {
-  if(m_using_gpus) {
-    return &m_error_signal_d;
-  } else {
-    return NULL;
-  }
-}
-
-void Layer::setup_fp_input_d(std::vector<DataType *> *fp_input_d) {
-  this->fp_input_d = fp_input_d;
-}
-
-void Layer::setup_bp_input_d(std::vector<DataType *> *bp_input_d) {
-  this->bp_input_d = bp_input_d;
-}
-#endif
-
-bool Layer::using_gpus() const {
-  return m_using_gpus;
-}
-
-void Layer::set_prev_layer_using_gpus(bool using_gpus) {
-  m_prev_layer_using_gpus = using_gpus;
-}
-
-void Layer::set_next_layer_using_gpus(bool using_gpus) {
-  m_next_layer_using_gpus = using_gpus;
-}
-
-bool Layer::saveToCheckpoint(int fd, const char *filename, uint64_t *bytes) {
-=======
   // Initialize error signal matrix
   if(m_num_prev_neurons > 0) {
     El::Zeros(*m_error_signal, m_num_prev_neurons, m_mini_batch_size);
@@ -426,10 +333,9 @@
 
 }
 
-void lbann::Layer::check_setup() {}
-
-bool lbann::Layer::saveToCheckpoint(int fd, const char *filename, size_t *bytes) {
->>>>>>> 4697c7f8
+void Layer::check_setup() {}
+
+bool Layer::saveToCheckpoint(int fd, const char *filename, size_t *bytes) {
   //writeDist(fd, filename, *m_weights, bytes);
 
   // Need to catch return value from function
@@ -437,11 +343,7 @@
   return true;
 }
 
-<<<<<<< HEAD
-bool Layer::loadFromCheckpoint(int fd, const char *filename, uint64_t *bytes) {
-=======
-bool lbann::Layer::loadFromCheckpoint(int fd, const char *filename, size_t *bytes) {
->>>>>>> 4697c7f8
+bool Layer::loadFromCheckpoint(int fd, const char *filename, size_t *bytes) {
   // TODO: implement reader for other matrix distributions
   //readDist(fd, filename, (DistMat&) *m_weights, bytes);
 
@@ -458,13 +360,8 @@
   return true;
 }
 
-<<<<<<< HEAD
 void Layer::fp_set_std_matrix_view() {
-  Int cur_mini_batch_size = m_neural_network_model->get_current_mini_batch_size();
-=======
-void lbann::Layer::fp_set_std_matrix_view() {
   El::Int cur_mini_batch_size = m_neural_network_model->get_current_mini_batch_size();
->>>>>>> 4697c7f8
   View(*m_prev_activations_v, *m_prev_activations, ALL, IR(0, cur_mini_batch_size));
   View(*m_activations_v, *m_activations, ALL, IR(0, cur_mini_batch_size));
 
@@ -483,13 +380,8 @@
   }
 }
 
-<<<<<<< HEAD
 void Layer::bp_set_std_matrix_view() {
-  int64_t cur_mini_batch_size = m_neural_network_model->get_current_mini_batch_size();
-=======
-void lbann::Layer::bp_set_std_matrix_view() {
   El::Int cur_mini_batch_size = m_neural_network_model->get_current_mini_batch_size();
->>>>>>> 4697c7f8
   View(*m_prev_activations_v, *m_prev_activations, ALL, IR(0, cur_mini_batch_size));
   View(*m_activations_v, *m_activations, ALL, IR(0, cur_mini_batch_size));
   if(m_prev_error_signal->Height() > 0) {
