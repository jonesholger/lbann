--- conflicted
+++ resolved
@@ -147,7 +147,7 @@
         int success = n_ok.to_int64();
         if (success == 1) {
             try {
-<<<<<<< HEAD
+ 
               for (auto t : input_names) {
                 key = cnames[i] + "/inputs/" + t;
                 conduit::relay::io::hdf5_read(hdf5_file_hnd, key, tmp);
@@ -183,31 +183,7 @@
               continue;
             }
   
-            try {
-              key = cnames[i] + "/outputs/images/(90.0, 78.0)//0.0/emi";
-              conduit::relay::io::hdf5_read(hdf5_file_hnd, key, tmp);
-=======
-              key = cnames[i] + "/inputs";
-              conduit::relay::io::hdf5_read(hdf5_file_hnd, key, tmp);
-
-              key = cnames[i] + "/outputs/scalars";
-              conduit::relay::io::hdf5_read(hdf5_file_hnd, key, tmp);
-
-              key = cnames[i] + "/outputs/images";
-              conduit::relay::io::hdf5_read(hdf5_file_hnd, key, tmp);
-
-#if 0
-              key = cnames[i] + "/outputs/images/(0.0, 0.0)//0.0/emi";
-              conduit::relay::io::hdf5_read(hdf5_file_hnd, key, tmp);
-
-              key = cnames[i] + "/outputs/images/(90.0, 0.0)//0.0/emi";
-              conduit::relay::io::hdf5_read(hdf5_file_hnd, key, tmp);
-
-              key = cnames[i] + "/outputs/images/(90.0, 78.0)//0.0/emi";
-              conduit::relay::io::hdf5_read(hdf5_file_hnd, key, tmp);
-#endif
-
->>>>>>> abecacbb
+           
             } catch (std::exception e) {
               std::cerr << rank << " :: " << "exception reading image: (90.0, 78.0) for sample: " << cnames[i] << " which is " << i << " of " << cnames[i] << "; "<< files[j] << "\n";
               continue;
