////////////////////////////////////////////////////////////////////////////////
// Copyright (c) 2014-2022, Lawrence Livermore National Security, LLC.
// Produced at the Lawrence Livermore National Laboratory.
// Written by the LBANN Research Team (B. Van Essen, et al.) listed in
// the CONTRIBUTORS file. <lbann-dev@llnl.gov>
//
// LLNL-CODE-697807.
// All rights reserved.
//
// This file is part of LBANN: Livermore Big Artificial Neural Network
// Toolkit. For details, see http://software.llnl.gov/LBANN or
// https://github.com/LLNL/LBANN.
//
// Licensed under the Apache License, Version 2.0 (the "Licensee"); you
// may not use this file except in compliance with the License.  You may
// obtain a copy of the License at:
//
// http://www.apache.org/licenses/LICENSE-2.0
//
// Unless required by applicable law or agreed to in writing, software
// distributed under the License is distributed on an "AS IS" BASIS,
// WITHOUT WARRANTIES OR CONDITIONS OF ANY KIND, either express or
// implied. See the License for the specific language governing
// permissions and limitations under the license.
////////////////////////////////////////////////////////////////////////////////

#define LBANN_INSTANCE_NORM_LAYER_INSTANTIATE
#include "lbann/layers/regularizers/instance_norm.hpp"
#include <h2/meta/Core.hpp>
#include <h2/meta/TypeList.hpp>
#include <h2/patterns/multimethods/SwitchDispatcher.hpp>
#include "layers.pb.h"

namespace lbann
{

// =============================================
// Forward prop
// =============================================

namespace
{

/** @brief Forward prop */
template <typename TensorDataType>
void fp_impl(lbann_comm& comm,
             El::Int num_channels,
             El::Int channel_size,
             TensorDataType epsilon,
             const El::AbstractDistMatrix<TensorDataType>& input,
             El::AbstractDistMatrix<TensorDataType>& output,
             El::Matrix<TensorDataType, El::Device::CPU>& local_workspace)
{

  // Local matrices
  using LocalMat = El::Matrix<TensorDataType, El::Device::CPU>;
  const auto& local_input = dynamic_cast<const LocalMat&>(input.LockedMatrix());
  auto& local_output = dynamic_cast<LocalMat&>(output.Matrix());

  // Dimensions
  const El::Int local_mini_batch_size = local_input.Width();

  // Trivial case if channel size is 1
  // Note: Output is constant.
  if (channel_size <= 1) {
    El::Zero(output);
    return;
  }

  // Compute sums
  El::Zeros(local_workspace, 2*num_channels, local_mini_batch_size);
  auto local_sums = El::View(local_workspace,
                             El::IR(0, num_channels),
                             El::ALL);
  auto local_sqsums = El::View(local_workspace,
                               El::IR(num_channels, 2*num_channels),
                               El::ALL);
#ifdef LBANN_HAS_CALIPER
    CALI_MARK_BEGIN("instance_norm_fp");
#endif

  LBANN_OMP_PARALLEL_FOR_COLLAPSE2
  for (El::Int k = 0; k < local_mini_batch_size; ++k) {
    for (El::Int j = 0; j < num_channels; ++j) {
      auto& sum = local_sums(j,k);
      auto& sqsum = local_sqsums(j,k);
      for (El::Int i = 0; i < channel_size; ++i) {
        const auto& x = local_input(i+j*channel_size,k);
        sum += x;
        sqsum += x * x;
      }
    }
  }

  // Normalize output
  //   mean = sum(x_i) / n
  //   var = ( sum(x_i^2)/n - mean^2 ) * n/(n-1)
  //   y_i = (x_i - mean) / sqrt(var + epsilon)
  const TensorDataType mean_scale = 1. / channel_size;
  LBANN_OMP_PARALLEL_FOR_COLLAPSE2
  for (El::Int k = 0; k < local_mini_batch_size; ++k) {
    for (El::Int j = 0; j < num_channels; ++j) {
      const auto& sum = local_sums(j,k);
      const auto& sqsum = local_sqsums(j,k);
      const auto mean = sum * mean_scale;
      const auto sqmean = sqsum * mean_scale;
      auto var = (sqmean - mean * mean);
      var = std::max(var, TensorDataType{0.});
      const TensorDataType inv_stdev
        = TensorDataType{1.} / std::sqrt(var + epsilon);
      for (El::Int i = 0; i < channel_size; ++i) {
        const auto& x = local_input(i+j*channel_size,k);
        auto& y = local_output(i+j*channel_size,k);
        y = (x - mean) * inv_stdev;
      }
    }
  }
#ifdef LBANN_HAS_CALIPER
  CALI_MARK_END("instance_norm_fp");
#endif


}

} // namespace <anon>

template <typename TensorDataType, data_layout Layout, El::Device Device>
void instance_norm_layer<TensorDataType,Layout,Device>::fp_compute()
{
  const El::Int num_channels = this->get_output_dims().front();
  const El::Int channel_size = this->get_output_size() / num_channels;
  fp_impl(*this->get_comm(),
          num_channels,
          channel_size,
          this->m_epsilon,
          this->get_prev_activations(),
          this->get_activations(),
          this->m_workspace);
}

// =============================================
// Backprop
// =============================================

namespace
{

/** @brief Backprop */
template <typename TensorDataType>
void bp_impl(lbann_comm& comm,
             El::Int num_channels,
             El::Int channel_size,
             TensorDataType epsilon,
             const El::AbstractDistMatrix<TensorDataType>& input,
             const El::AbstractDistMatrix<TensorDataType>& output_grad,
             El::AbstractDistMatrix<TensorDataType>& input_grad,
             const El::Matrix<TensorDataType, El::Device::CPU>& local_workspace)
{

  // Local matrices
  using LocalMat = El::Matrix<TensorDataType, El::Device::CPU>;
  const auto& local_input = dynamic_cast<const LocalMat&>(input.LockedMatrix());
  const auto& local_output_grad = dynamic_cast<const LocalMat&>(output_grad.LockedMatrix());
  auto& local_input_grad = dynamic_cast<LocalMat&>(input_grad.Matrix());
  const auto local_sums = El::LockedView(local_workspace,
                                         El::IR(0, num_channels),
                                         El::ALL);
  const auto local_sqsums = El::LockedView(local_workspace,
                                           El::IR(num_channels, 2*num_channels),
                                           El::ALL);

  // Dimensions
  const El::Int local_mini_batch_size = local_input.Width();

  // Trivial case if channel size is 1
  // Note: Output is constant, so error signal is zero.
  if (channel_size <= 1) {
    El::Zero(input_grad);
    return;
  }

  // Compute gradient w.r.t. statistics
  //   dL/dmean = - sum(dL/dy_i) / sqrt(var+epsilon)
  //   dL/dvar = - sum(dL/dy_i * (x_i-mean)) * (var+epsilon)^(-3/2) / 2
  LocalMat local_statistics_grad;
  El::Zeros(local_statistics_grad, 2*num_channels, local_mini_batch_size);
  auto local_means_grad = El::View(local_statistics_grad,
                                   El::IR(0, num_channels),
                                   El::ALL);
  auto local_vars_grad = El::View(local_statistics_grad,
                                  El::IR(num_channels, 2*num_channels),
                                  El::ALL);
  const TensorDataType mean_scale = 1. / channel_size;
<<<<<<< HEAD
  const TensorDataType var_correction = double(channel_size) / (channel_size - 1);
#ifdef LBANN_HAS_CALIPER
    CALI_MARK_BEGIN("instance_norm_bp");
#endif

=======
>>>>>>> 5f344567
  LBANN_OMP_PARALLEL_FOR_COLLAPSE2
  for (El::Int k = 0; k < local_mini_batch_size; ++k) {
    for (El::Int j = 0; j < num_channels; ++j) {
      const auto& sum = local_sums(j,k);
      const auto& sqsum = local_sqsums(j,k);
      const auto mean = sum * mean_scale;
      const auto sqmean = sqsum * mean_scale;
      auto var = (sqmean - mean * mean);
      const TensorDataType inv_stdev
        = TensorDataType{1.} / std::sqrt(var + epsilon);
      auto& dmean = local_means_grad(j,k);
      auto& dvar = local_vars_grad(j,k);
      for (El::Int i = 0; i < channel_size; ++i) {
        const auto& x = local_input(i+j*channel_size,k);
        const auto& dy = local_output_grad(i+j*channel_size,k);
        dmean += dy;
        dvar += dy * (x-mean);
      }
      dmean *= -inv_stdev;
      dvar *= -inv_stdev*inv_stdev*inv_stdev / 2;
    }
  }

  // Compute gradient w.r.t. input
  //   dL/dx_i = ( dL/dy_i / sqrt(var+epsilon)
  //             + dL/dmean / n
  //             + dL/dvar * (x_i - mean) * 2/(n-1) )
  LBANN_OMP_PARALLEL_FOR_COLLAPSE2
  for (El::Int k = 0; k < local_mini_batch_size; ++k) {
    for (El::Int j = 0; j < num_channels; ++j) {
      const auto& sum = local_sums(j,k);
      const auto& sqsum = local_sqsums(j,k);
      const auto mean = sum * mean_scale;
      const auto sqmean = sqsum * mean_scale;
      auto var = (sqmean - mean * mean);
      const TensorDataType inv_stdev
        = TensorDataType{1.} / std::sqrt(var + epsilon);
      const auto& dmean = local_means_grad(j,k);
      const auto& dvar = local_vars_grad(j,k);
      for (El::Int i = 0; i < channel_size; ++i) {
        const auto& x = local_input(i+j*channel_size,k);
        const auto& dy = local_output_grad(i+j*channel_size,k);
        auto& dx = local_input_grad(i+j*channel_size,k);
        dx = (dy * inv_stdev
              + dmean / channel_size
              + dvar * (x - mean) * 2 / channel_size);
      }
    }
  }
#ifdef LBANN_HAS_CALIPER
  CALI_MARK_END("instance_norm_bp");
#endif


}

} // namespace <anon>

template <typename TensorDataType, data_layout Layout, El::Device Device>
void instance_norm_layer<TensorDataType,Layout,Device>::bp_compute()
{
  const El::Int num_channels = this->get_output_dims().front();
  const El::Int channel_size = this->get_output_size() / num_channels;
  bp_impl(*this->get_comm(),
          num_channels,
          channel_size,
          this->m_epsilon,
          this->get_prev_activations(),
          this->get_prev_error_signals(),
          this->get_error_signals(),
          this->m_workspace);
}

// =============================================
// Builder function
// =============================================

namespace
{

template <typename T, data_layout L, El::Device D>
struct Builder
{
  template <typename... Args>
  static std::unique_ptr<Layer> Build(Args&&...)
  {
    LBANN_ERROR(
      "Attempted to construct instance_norm_layer ",
      "with invalid parameters ",
      "(TensorDataType=",TypeName<T>(),", ",
      "Layout=",to_string(L),", ",
      "Device=",to_string(D),")");
    return nullptr;
  }
};

template <El::Device Device>
struct Builder<float,data_layout::DATA_PARALLEL,Device>
{
  template <typename... Args>
  static std::unique_ptr<Layer> Build(Args&&... args)
  {
    using LayerType = instance_norm_layer<float,
                                          data_layout::DATA_PARALLEL,
                                          Device>;
    return std::make_unique<LayerType>(std::forward<Args>(args)...);
  }
};

template <El::Device Device>
struct Builder<double,data_layout::DATA_PARALLEL,Device>
{
  template <typename... Args>
  static std::unique_ptr<Layer> Build(Args&&... args)
  {
    using LayerType = instance_norm_layer<double,
                                          data_layout::DATA_PARALLEL,
                                          Device>;
    return std::make_unique<LayerType>(std::forward<Args>(args)...);
  }
};

} // namespace <anon>

template <typename TensorDataType, data_layout Layout, El::Device Device>
std::unique_ptr<Layer> build_instance_norm_layer_from_pbuf(
  lbann_comm* comm, lbann_data::Layer const& proto_layer)
{
  using BuilderType = Builder<TensorDataType, Layout, Device>;
  const auto& params = proto_layer.instance_norm();
  const double epsilon = params.has_epsilon() ? params.epsilon().value() : 1e-5;
  return BuilderType::Build(El::To<TensorDataType>(epsilon));
}

// =============================================
// Explicit template instantiation
// =============================================

#define PROTO(T)                                        \
  template class instance_norm_layer<                   \
    T, data_layout::DATA_PARALLEL, El::Device::CPU>
#include "lbann/macros/instantiate.hpp"
#undef PROTO

#ifdef LBANN_HAS_GPU
#define PROTO(T)                                        \
  extern template class instance_norm_layer<            \
    T, data_layout::DATA_PARALLEL, El::Device::GPU>
#include "lbann/macros/instantiate.hpp"
#undef PROTO
#endif // LBANN_HAS_GPU

#define PROTO_DEVICE(T, Device) \
  LBANN_LAYER_BUILDER_ETI(instance_norm, T, Device)
#include "lbann/macros/instantiate_device.hpp"
#undef PROTO_DEVICE

} // namespace lbann<|MERGE_RESOLUTION|>--- conflicted
+++ resolved
@@ -191,14 +191,10 @@
                                   El::IR(num_channels, 2*num_channels),
                                   El::ALL);
   const TensorDataType mean_scale = 1. / channel_size;
-<<<<<<< HEAD
-  const TensorDataType var_correction = double(channel_size) / (channel_size - 1);
 #ifdef LBANN_HAS_CALIPER
     CALI_MARK_BEGIN("instance_norm_bp");
 #endif
 
-=======
->>>>>>> 5f344567
   LBANN_OMP_PARALLEL_FOR_COLLAPSE2
   for (El::Int k = 0; k < local_mini_batch_size; ++k) {
     for (El::Int j = 0; j < num_channels; ++j) {
