--- conflicted
+++ resolved
@@ -67,19 +67,10 @@
 #ifdef LBANN_HAS_CUDNN
   m_mini_batch_size_per_gpu = 0;
   m_max_mini_batch_size_per_gpu = 0;
-<<<<<<< HEAD
   m_prev_activations_cudnn_desc = nullptr;
   m_activations_cudnn_desc = nullptr;
   m_prev_error_signals_cudnn_desc = nullptr;
   m_error_signals_cudnn_desc = nullptr;
-=======
-  m_copy_fp_input_to_gpus = false;
-  m_copy_fp_output_from_gpus = false;
-  m_copy_bp_input_to_gpus = false;
-  m_copy_bp_output_from_gpus = false;
-  m_prev_neurons_cudnn_desc = nullptr;
-  m_neurons_cudnn_desc = nullptr;
->>>>>>> 5869cf6e
 #endif // LBANN_HAS_CUDNN
 
   // Reset timing counters
@@ -102,7 +93,6 @@
   m_expected_num_child_layers(other.m_expected_num_child_layers),
   m_model(other.m_model),
   m_using_gpus(other.m_using_gpus),
-<<<<<<< HEAD
   m_cudnn(other.m_cudnn),
 #ifdef LBANN_HAS_CUDNN
   m_mini_batch_size_per_gpu(other.m_mini_batch_size_per_gpu),
@@ -144,53 +134,6 @@
   cudnn::copy_tensor_cudnn_desc(other.m_error_signals_cudnn_desc,
                                 m_error_signals_cudnn_desc);
 #endif // LBANN_HAS_CUDNN
-=======
-  m_cudnn(other.m_cudnn)
-#ifdef LBANN_HAS_CUDNN
-  ,
-  m_mini_batch_size_per_gpu(other.m_mini_batch_size_per_gpu),
-  m_max_mini_batch_size_per_gpu(other.m_max_mini_batch_size_per_gpu),
-  m_copy_fp_input_to_gpus(other.m_copy_fp_input_to_gpus),
-  m_copy_fp_output_from_gpus(other.m_copy_fp_output_from_gpus),
-  m_copy_bp_input_to_gpus(other.m_copy_bp_input_to_gpus),
-  m_copy_bp_output_from_gpus(other.m_copy_bp_output_from_gpus)
-#endif // LBANN_HAS_CUDNN
-{
-  fp_time = other.fp_time;
-  fp_compute_time = other.fp_compute_time;
-  bp_time = other.bp_time;
-  bp_compute_time = other.bp_compute_time;
-  update_time = other.update_time;
-  m_prev_activations_v = other.m_prev_activations_v->Copy();
-  m_activations = other.m_activations->Copy();
-  m_activations_v = other.m_activations_v->Copy();
-  m_prev_error_signal_v = other.m_prev_error_signal_v->Copy();
-  m_error_signal = other.m_error_signal->Copy();
-  m_error_signal_v = other.m_error_signal_v->Copy();
-#ifdef LBANN_HAS_CUDNN
-  if(m_cudnn != nullptr) {
-    m_prev_activations_d = m_cudnn->copy(other.m_prev_activations_d,
-                                         m_num_prev_neurons,
-                                         m_max_mini_batch_size_per_gpu);
-    m_activations_d = m_cudnn->copy(other.m_activations_d,
-                                    m_num_neurons,
-                                    m_max_mini_batch_size_per_gpu);
-    m_prev_error_signal_d = m_cudnn->copy(other.m_prev_error_signal_d,
-                                          m_num_neurons,
-                                          m_max_mini_batch_size_per_gpu);
-    m_error_signal_d = m_cudnn->copy(other.m_error_signal_d,
-                                     m_num_prev_neurons,
-                                     m_max_mini_batch_size_per_gpu);
-  }
-  m_prev_neurons_cudnn_desc = nullptr;
-  m_neurons_cudnn_desc = nullptr;
-  cudnn::copy_tensor_cudnn_desc(other.m_prev_neurons_cudnn_desc,
-                                m_prev_neurons_cudnn_desc);
-  cudnn::copy_tensor_cudnn_desc(other.m_neurons_cudnn_desc,
-                                m_neurons_cudnn_desc);
-#endif // LBANN_HAS_CUDNN
-  m_name = other.m_name;
->>>>>>> 5869cf6e
 }
 
 Layer& Layer::operator=(const Layer& other) {
@@ -211,7 +154,6 @@
   m_model = other.m_model;
   m_using_gpus = other.m_using_gpus;
   m_cudnn = other.m_cudnn;
-<<<<<<< HEAD
 #ifdef LBANN_HAS_CUDNN
   m_mini_batch_size_per_gpu = other.m_mini_batch_size_per_gpu;
   m_max_mini_batch_size_per_gpu = other.m_max_mini_batch_size_per_gpu;
@@ -247,68 +189,6 @@
                                 m_prev_error_signals_cudnn_desc);
   cudnn::copy_tensor_cudnn_desc(other.m_error_signals_cudnn_desc,
                                 m_error_signals_cudnn_desc);
-=======
-  fp_time = other.fp_time;
-  fp_compute_time = other.fp_compute_time;
-  bp_time = other.bp_time;
-  bp_compute_time = other.bp_compute_time;
-  update_time = other.update_time;
-#ifdef LBANN_HAS_CUDNN
-  m_mini_batch_size_per_gpu = other.m_mini_batch_size_per_gpu;
-  m_max_mini_batch_size_per_gpu = other.m_max_mini_batch_size_per_gpu;
-  m_copy_fp_input_to_gpus = other.m_copy_fp_input_to_gpus;
-  m_copy_fp_output_from_gpus = other.m_copy_fp_output_from_gpus;
-  m_copy_bp_input_to_gpus = other.m_copy_bp_input_to_gpus;
-  m_copy_bp_output_from_gpus = other.m_copy_bp_output_from_gpus;
-#endif // LBANN_HAS_CUDNN
-
-  // Free allocated memory and copy data from other matrix
-#define COPY_MATRIX(src, dst)                   \
-  do {                                          \
-    if(src != nullptr && dst != nullptr) {      \
-      El::Copy(*src, *dst);                     \
-    }                                           \
-    if(src != nullptr && dst == nullptr) {      \
-      dst = src->Copy();                        \
-    }                                           \
-    if(src == nullptr && dst != nullptr) {      \
-      delete dst;                               \
-      dst = nullptr;                            \
-    }                                           \
-  } while(false)
-  COPY_MATRIX(other.m_activations, m_activations);
-  COPY_MATRIX(other.m_error_signal, m_error_signal);
-  COPY_MATRIX(other.m_prev_activations_v, m_prev_activations_v);
-  COPY_MATRIX(other.m_prev_error_signal_v, m_prev_error_signal_v);
-  COPY_MATRIX(other.m_activations_v, m_activations_v);
-  COPY_MATRIX(other.m_error_signal_v, m_error_signal_v);
-#undef COPY_MATRIX
-
-#ifdef LBANN_HAS_CUDNN
-  if(m_cudnn != nullptr) {
-    m_cudnn->deallocate_on_gpus(m_prev_activations_d);
-    m_cudnn->deallocate_on_gpus(m_activations_d);
-    m_cudnn->deallocate_on_gpus(m_prev_error_signal_d);
-    m_cudnn->deallocate_on_gpus(m_error_signal_d);
-    m_prev_activations_d = m_cudnn->copy(other.m_prev_activations_d,
-                                         m_num_prev_neurons,
-                                         m_max_mini_batch_size_per_gpu);
-    m_activations_d = m_cudnn->copy(other.m_activations_d,
-                                    m_num_neurons,
-                                    m_max_mini_batch_size_per_gpu);
-    m_prev_error_signal_d = m_cudnn->copy(other.m_prev_error_signal_d,
-                                          m_num_neurons,
-                                          m_max_mini_batch_size_per_gpu);
-    m_error_signal_d = m_cudnn->copy(other.m_error_signal_d,
-                                     m_num_prev_neurons,
-                                     m_max_mini_batch_size_per_gpu);
-  }
-  cudnn::copy_tensor_cudnn_desc(other.m_prev_neurons_cudnn_desc,
-                                m_prev_neurons_cudnn_desc);
-  cudnn::copy_tensor_cudnn_desc(other.m_neurons_cudnn_desc,
-                                m_neurons_cudnn_desc);
-  m_name = other.m_name;
->>>>>>> 5869cf6e
 #endif // LBANN_HAS_CUDNN
 
   return *this;
@@ -316,7 +196,6 @@
 
 Layer::~Layer() {
 #ifdef LBANN_HAS_CUDNN
-<<<<<<< HEAD
   if(m_prev_activations_cudnn_desc != nullptr) {
     CHECK_CUDNN(cudnnDestroyTensorDescriptor(m_prev_activations_cudnn_desc));
   }
@@ -331,31 +210,6 @@
   }
 #endif // LBANN_HAS_CUDNN
   deallocate_matrices();
-=======
-  if(m_prev_neurons_cudnn_desc != nullptr) {
-    CHECK_CUDNN(cudnnDestroyTensorDescriptor(m_prev_neurons_cudnn_desc));
-  }
-  if(m_neurons_cudnn_desc != nullptr) {
-    CHECK_CUDNN(cudnnDestroyTensorDescriptor(m_neurons_cudnn_desc));
-  }
-  if(m_cudnn != nullptr) {
-    m_cudnn->deallocate_on_gpus(m_prev_activations_d);
-    m_cudnn->deallocate_on_gpus(m_activations_d);
-    m_cudnn->deallocate_on_gpus(m_prev_error_signal_d);
-    m_cudnn->deallocate_on_gpus(m_error_signal_d);
-    m_cudnn->unpin_matrix(*m_prev_activations_v);
-    m_cudnn->unpin_matrix(*m_activations);
-    m_cudnn->unpin_matrix(*m_prev_error_signal_v);
-    m_cudnn->unpin_matrix(*m_error_signal);
-  }
-#endif // LBANN_HAS_CUDNN
-  if(m_activations         != nullptr) delete m_activations;
-  if(m_error_signal        != nullptr) delete m_error_signal;
-  if(m_prev_activations_v  != nullptr) delete m_prev_activations_v;
-  if(m_prev_error_signal_v != nullptr) delete m_prev_error_signal_v;
-  if(m_activations_v       != nullptr) delete m_activations_v;
-  if(m_error_signal_v      != nullptr) delete m_error_signal_v;
->>>>>>> 5869cf6e
 }
 
 void Layer::forward_prop() {
@@ -455,16 +309,6 @@
     }
     if (synchronization_needed) { m_cudnn->synchronize(); }
 
-<<<<<<< HEAD
-=======
-#ifdef LBANN_HAS_CUDNN
-  // Transfer outputs from GPUs to CPU if needed
-  if(m_using_gpus && m_copy_fp_output_from_gpus) {
-    m_cudnn->gather_from_gpus(m_activations_v->Matrix(),
-                              m_activations_d,
-                              m_mini_batch_size_per_gpu);
-    m_cudnn->synchronize();
->>>>>>> 5869cf6e
   }
 #endif // LBANN_HAS_CUDNN
 
@@ -528,7 +372,6 @@
 #ifdef LBANN_HAS_CUDNN
   if (m_using_gpus) {
 
-<<<<<<< HEAD
 #ifdef LBANN_DEBUG
     // Synchronize GPUs and check for errors
     this->m_cudnn->check_error();
@@ -561,15 +404,6 @@
       }
     }
     if (synchronization_needed) { m_cudnn->synchronize(); }
-=======
-#ifdef LBANN_HAS_CUDNN
-  // Transfer outputs from GPUs to CPU if needed
-  if(m_using_gpus && m_copy_bp_output_from_gpus) {
-    m_cudnn->gather_from_gpus(m_error_signal_v->Matrix(),
-                              m_error_signal_d,
-                              m_mini_batch_size_per_gpu);
-    m_cudnn->synchronize();
->>>>>>> 5869cf6e
   }
 #endif // LBANN_HAS_CUDNN
 
@@ -611,7 +445,6 @@
 }
 
 void Layer::summarize_matrices(lbann_summary& summarizer, int step) {
-<<<<<<< HEAD
 
   // Summarize activation matrices
   const int num_children = get_num_children();
@@ -623,29 +456,6 @@
     summarizer.reduce_max(prefix + "/max", *m_activations[i], step);
     summarizer.reduce_stdev(prefix + "/stdev", *m_activations[i], step);
     summarizer.reduce_2norm(prefix + "/2norm2", *m_activations[i], step);
-=======
-  std::string prefix = m_name + "/activations/";
-  summarizer.reduce_mean(prefix + "mean", *m_activations_v, step);
-  summarizer.reduce_min(prefix + "min", *m_activations_v, step);
-  summarizer.reduce_max(prefix + "max", *m_activations_v, step);
-  summarizer.reduce_stdev(prefix + "stdev", *m_activations_v, step);
-  summarizer.reduce_2norm(prefix + "2norm2", *m_activations_v, step);
-  prefix = m_name + "/error_signal/";
-  summarizer.reduce_mean(prefix + "mean", *m_error_signal_v, step);
-  summarizer.reduce_min(prefix + "min", *m_error_signal_v, step);
-  summarizer.reduce_max(prefix + "max", *m_error_signal_v, step);
-  summarizer.reduce_stdev(prefix + "stdev", *m_error_signal_v, step);
-  summarizer.reduce_2norm(prefix + "2norm2", *m_error_signal_v, step);
-}
-
-void Layer::clear_error_signal() {
-  if(m_using_gpus) {
-#ifdef LBANN_HAS_CUDNN
-    m_cudnn->clear_on_gpus(m_error_signal_d,
-                           m_num_prev_neurons,
-                           m_max_mini_batch_size_per_gpu);
-#endif // LBANN_HAS_CUDNN
->>>>>>> 5869cf6e
   }
 
   // Summarize error signal matrices
@@ -941,25 +751,12 @@
   cudnn::set_tensor_cudnn_desc(m_activations_cudnn_desc,
                                m_mini_batch_size_per_gpu,
                                m_neuron_dims);
-<<<<<<< HEAD
   cudnn::set_tensor_cudnn_desc(m_prev_error_signals_cudnn_desc,
                                m_mini_batch_size_per_gpu,
                                m_neuron_dims);
   cudnn::set_tensor_cudnn_desc(m_error_signals_cudnn_desc,
                                m_mini_batch_size_per_gpu,
                                m_prev_neuron_dims);
-  
-=======
-
-  // Allocate GPU memory
-  m_cudnn->allocate_on_gpus(m_activations_d,
-                            m_num_neurons,
-                            m_max_mini_batch_size_per_gpu);
-  m_cudnn->allocate_on_gpus(m_error_signal_d,
-                            m_num_prev_neurons,
-                            m_max_mini_batch_size_per_gpu);
-
->>>>>>> 5869cf6e
 #endif // LBANN_HAS_CUDNN
 }
 
@@ -1136,7 +933,6 @@
   }
 }
 
-<<<<<<< HEAD
 void Layer::fp_setup_data(int mini_batch_size) {
 
   // Get previous activations from parent layers
@@ -1155,44 +951,6 @@
           << " during forward prop, but got a "
           << input.Height() << " x " << input.Width() << " matrix";
       throw lbann_exception(err.str());
-=======
-void Layer::fp_set_std_matrix_view() {
-  int mini_batch_size = m_model->get_current_mini_batch_size();
-  El::View(*m_activations_v, *m_activations, El::ALL, El::IR(0, mini_batch_size));
-}
-
-void Layer::bp_set_std_matrix_view() {
-  int mini_batch_size = m_model->get_current_mini_batch_size();
-  El::View(*m_activations_v, *m_activations, El::ALL, El::IR(0, mini_batch_size));
-  El::View(*m_error_signal_v, *m_error_signal, El::ALL, El::IR(0, mini_batch_size));
-}
-
-#ifdef LBANN_HAS_CUDNN
-void Layer::pin_data() {
-
-  // Get maximum mini-batch size
-  const int max_mini_batch_size = m_model->get_max_mini_batch_size();
-
-  // Flags to determine whether to pin memory
-  bool pin_fp_input = false;
-  bool pin_fp_output = false;
-  bool pin_bp_input = false;
-  bool pin_bp_output = false;
-
-  // Pin fp input if there is no input layer and this layer uses GPUs
-  if(m_parent_layers.empty() && m_using_gpus) {
-    pin_fp_input = true;
-  }
-    
-  // Pin fp input if input layer does not use GPUs, this layer uses
-  // GPUs, and input layer has different distribution
-  if(!m_parent_layers.empty()
-     && !m_parent_layers.front()->using_gpus()
-     && m_using_gpus) {
-    if(m_parent_layers.front()->m_activations->DistData()
-       != m_prev_activations_v->DistData()) {
-      pin_fp_input = true;
->>>>>>> 5869cf6e
     }
   }
 
@@ -1278,11 +1036,7 @@
 
 }
 
-<<<<<<< HEAD
 void Layer::get_bp_output(AbsDistMat& output, const Layer* parent) const {
-=======
-#endif // LBANN_HAS_CUDNN
->>>>>>> 5869cf6e
 
   // Get error signal matrix corresponding to parent layer
   const size_t parent_index = (std::find(m_parent_layers.begin(),
