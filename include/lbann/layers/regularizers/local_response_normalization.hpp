--- conflicted
+++ resolved
@@ -207,32 +207,6 @@
 
   /// GPU implementation of backward propagation
   void bp_compute_cudnn() {
-<<<<<<< HEAD
-  #ifndef LBANN_HAS_CUDNN
-    throw lbann_exception("lbann_layer_local_response_normalization: cuDNN not detected");
-  #else
-
-    // Useful constants
-    const DataType one = 1;
-    const DataType zero = 0;
-
-    // Perform back propagation on each GPU
-    CHECK_CUDNN(cudnnLRNCrossChannelBackward(this->m_cudnn->get_handle(),
-                                             m_lrn_cudnn_desc,
-                                             CUDNN_LRN_CROSS_CHANNEL_DIM1,
-                                             &one,
-                                             this->m_activations_cudnn_desc,
-                                             get_activations().LockedBuffer(),
-                                             this->m_prev_error_signals_cudnn_desc,
-                                             get_prev_error_signals().LockedBuffer(),
-                                             this->m_prev_activations_cudnn_desc,
-                                             get_prev_activations().LockedBuffer(),
-                                             &zero,
-                                             this->m_error_signals_cudnn_desc,
-                                             get_error_signals().Buffer()));
-
-  #endif // #ifndef LBANN_HAS_CUDNN
-=======
 #ifndef LBANN_HAS_CUDNN
     LBANN_ERROR("cuDNN not detected");
 #else
@@ -241,7 +215,8 @@
     const auto& local_gradient_wrt_output = get_local_prev_error_signals();
     auto& local_gradient_wrt_input = get_local_error_signals();
     if (local_input.Height() > 0 && local_input.Width() > 0) {
-      const DataType one = 1;
+      const DataType zero = DataType(0);
+      const DataType one = DataType(1);
       CHECK_CUDNN(cudnnLRNCrossChannelBackward(this->m_cudnn->get_handle(),
                                                m_lrn_cudnn_desc,
                                                CUDNN_LRN_CROSS_CHANNEL_DIM1,
@@ -252,12 +227,11 @@
                                                local_gradient_wrt_output.LockedBuffer(),
                                                m_tensors_cudnn_desc.get_activations(),
                                                local_output.LockedBuffer(),
-                                               &one,
+                                               &zero,
                                                m_tensors_cudnn_desc.get_error_signals(),
                                                local_gradient_wrt_input.Buffer()));
     }
 #endif // LBANN_HAS_CUDNN
->>>>>>> 595e629d
   }
 
   /// CPU implementation of forward propagation
@@ -426,11 +400,7 @@
             }
             else {
               gradient_wrt_input_entry
-<<<<<<< HEAD
-                = gradient_wrt_output_entry * std::pow(scale_factor, m_lrn_beta);
-=======
-                += gradient_wrt_output_entry * std::pow(scale_factor, m_beta);
->>>>>>> 595e629d
+                = gradient_wrt_output_entry * std::pow(scale_factor, m_beta);
             }
           }
 
