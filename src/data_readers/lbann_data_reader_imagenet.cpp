////////////////////////////////////////////////////////////////////////////////
// Copyright (c) 2014-2016, Lawrence Livermore National Security, LLC.
// Produced at the Lawrence Livermore National Laboratory.
// Written by the LBANN Research Team (B. Van Essen, et al.) listed in
// the CONTRIBUTORS file. <lbann-dev@llnl.gov>
//
// LLNL-CODE-697807.
// All rights reserved.
//
// This file is part of LBANN: Livermore Big Artificial Neural Network
// Toolkit. For details, see http://software.llnl.gov/LBANN or
// https://github.com/LLNL/LBANN.
//
// Licensed under the Apache License, Version 2.0 (the "Licensee"); you
// may not use this file except in compliance with the License.  You may
// obtain a copy of the License at:
//
// http://www.apache.org/licenses/LICENSE-2.0
//
// Unless required by applicable law or agreed to in writing, software
// distributed under the License is distributed on an "AS IS" BASIS,
// WITHOUT WARRANTIES OR CONDITIONS OF ANY KIND, either express or
// implied. See the License for the specific language governing
// permissions and limitations under the license.
//
// lbann_data_reader_imagenet .hpp .cpp - generic_data_reader class for ImageNet dataset
////////////////////////////////////////////////////////////////////////////////

#include "lbann/data_readers/lbann_data_reader_imagenet.hpp"
#include "lbann/data_readers/lbann_image_utils.hpp"

#include <fstream>
using namespace std;
using namespace El;

lbann::imagenet_reader::imagenet_reader(int batchSize, bool shuffle)
<<<<<<< HEAD
  : generic_data_reader(batchSize, shuffle)
{
=======
  : generic_data_reader(batchSize, shuffle) {
>>>>>>> 59bc798b
  m_image_width = 256;
  m_image_height = 256;
  m_image_num_channels = 3;
  m_num_labels = 1000;

  m_pixels = new unsigned char[m_image_width * m_image_height * m_image_num_channels];
}

lbann::imagenet_reader::imagenet_reader(const imagenet_reader& source)
  : generic_data_reader((const generic_data_reader&) source),
    m_image_dir(source.m_image_dir),
    image_list(source.image_list),
    m_image_width(source.m_image_width),
    m_image_height(source.m_image_height),
    m_image_num_channels(source.m_image_num_channels),
    m_num_labels(source.m_num_labels) {
  m_pixels = new unsigned char[m_image_width * m_image_height * m_image_num_channels];
  memcpy(this->m_pixels, source.m_pixels, m_image_width * m_image_height * m_image_num_channels);
}

<<<<<<< HEAD
lbann::imagenet_reader::~imagenet_reader()
{
  delete [] m_pixels;
}

int lbann::imagenet_reader::fetch_data(Mat& X)
{
=======
lbann::imagenet_reader::~imagenet_reader(void) {
  delete [] m_pixels;
}

int lbann::imagenet_reader::fetch_data(Mat& X) {
>>>>>>> 59bc798b
  if(!generic_data_reader::position_valid()) {
    stringstream err;
    err << __FILE__<<" "<<__LINE__<< " :: Imagenet data reader load error: !position_valid";
    throw lbann_exception(err.str());
  }

  int num_channel_values = m_image_width * m_image_height * m_image_num_channels;
  int current_batch_size = getm_batch_size();
  const int end_pos = Min(m_current_pos+current_batch_size, m_shuffled_indices.size());
  const int mb_size = Min(ceil((float)(end_pos - m_current_pos)/(float)m_sample_stride), X.Width());

  Zeros(X, X.Height(), X.Width());
  Zeros(m_indices_fetched_per_mb, mb_size, 1);
  #pragma omp parallel for
  for (int s = 0; s < mb_size; s++) {
    int n = m_current_pos + (s * m_sample_stride);
    int index = m_shuffled_indices[n];
    string imagepath = m_image_dir + image_list[index].first;

    int width, height;
    unsigned char *pixels = (unsigned char *) std::malloc(num_channel_values*sizeof(unsigned char));
    bool ret = lbann::image_utils::loadJPG(imagepath.c_str(), width, height, false, pixels);
    if(!ret) {
      throw lbann_exception("ImageNet: image_utils::loadJPG failed to load");
    }
    if(width != m_image_width || height != m_image_height) {
      throw lbann_exception("ImageNet: mismatch data size -- either width or height");
    }

    m_indices_fetched_per_mb.Set(s, 0, index);

    for (int p = 0; p < num_channel_values; p++) {
      X.Set(p, s, pixels[p]);
    }
    std::free(pixels);

    auto pixel_col = X(IR(0, X.Height()), IR(s, s + 1));
    augment(pixel_col, m_image_height, m_image_width, m_image_num_channels);
    normalize(pixel_col, m_image_num_channels);
  }

  return mb_size;
}

<<<<<<< HEAD
int lbann::imagenet_reader::fetch_label(Mat& Y)
{
=======
int lbann::imagenet_reader::fetch_label(Mat& Y) {
>>>>>>> 59bc798b
  if(!position_valid()) {
    stringstream err;
    err << __FILE__<<" "<<__LINE__<< " :: Imagenet data reader error: !position_valid";
    throw lbann_exception(err.str());
  }

  int current_batch_size = getm_batch_size();
  const int end_pos = Min(m_current_pos+current_batch_size, m_shuffled_indices.size());
  const int mb_size = Min(ceil((float)(end_pos - m_current_pos)/(float)m_sample_stride), Y.Width());
  Zeros(Y, Y.Height(), Y.Width());

  for (int s = 0; s < mb_size; s++) {
    int n = m_current_pos + (s * m_sample_stride);
    int index = m_shuffled_indices[n];
    int label = image_list[index].second;

    Y.Set(label, s, 1);
  }
  return mb_size;
}

<<<<<<< HEAD
void lbann::imagenet_reader::load()
{
=======
void lbann::imagenet_reader::load(void) {
>>>>>>> 59bc798b
  string imageDir = get_file_dir();
  string imageListFile = get_data_filename();

  m_image_dir = imageDir; /// Store the primary path to the images for use on fetch
  image_list.clear();

  // load image list
  FILE *fplist = fopen(imageListFile.c_str(), "rt");
  if (!fplist) {
    stringstream err;
    err << __FILE__ << " " << __LINE__ << "failed to open: " << imageListFile << endl;
    throw lbann_exception(err.str());
  }

  while (!feof(fplist)) {
    char imagepath[512];
    int imagelabel;
    if (fscanf(fplist, "%s%d", imagepath, &imagelabel) <= 1) {
      break;
<<<<<<< HEAD
=======
    }
>>>>>>> 59bc798b
    image_list.push_back(make_pair(imagepath, imagelabel));
  }
  fclose(fplist);

  // reset indices
  m_shuffled_indices.clear();
  m_shuffled_indices.resize(image_list.size());
  for (size_t n = 0; n < image_list.size(); n++) {
    m_shuffled_indices[n] = n;
  }

  select_subset_of_data();
}

<<<<<<< HEAD
void lbann::imagenet_reader::free()
{
=======
void lbann::imagenet_reader::free(void) {
>>>>>>> 59bc798b
  delete [] m_pixels;
}

// Assignment operator
<<<<<<< HEAD
lbann::imagenet_reader& lbann::imagenet_reader::operator=(const imagenet_reader& source)
{
=======
lbann::imagenet_reader& lbann::imagenet_reader::operator=(const imagenet_reader& source) {
>>>>>>> 59bc798b
  // check for self-assignment
  if (this == &source) {
    return *this;
  }

  // Call the parent operator= function
  generic_data_reader::operator=(source);

  // first we need to deallocate any data that this data reader is holding!
  delete [] m_pixels;

  this->m_image_dir = source.m_image_dir;
  this->image_list = source.image_list;
  this->m_image_width = source.m_image_width;
  this->m_image_height = source.m_image_height;
  this->m_image_num_channels = source.m_image_num_channels;
  this->m_num_labels = source.m_num_labels;

  m_pixels = new unsigned char[m_image_width * m_image_height * m_image_num_channels];
  memcpy(this->m_pixels, source.m_pixels, m_image_width * m_image_height * m_image_num_channels);

  return *this;
}<|MERGE_RESOLUTION|>--- conflicted
+++ resolved
@@ -34,12 +34,7 @@
 using namespace El;
 
 lbann::imagenet_reader::imagenet_reader(int batchSize, bool shuffle)
-<<<<<<< HEAD
-  : generic_data_reader(batchSize, shuffle)
-{
-=======
   : generic_data_reader(batchSize, shuffle) {
->>>>>>> 59bc798b
   m_image_width = 256;
   m_image_height = 256;
   m_image_num_channels = 3;
@@ -60,21 +55,11 @@
   memcpy(this->m_pixels, source.m_pixels, m_image_width * m_image_height * m_image_num_channels);
 }
 
-<<<<<<< HEAD
-lbann::imagenet_reader::~imagenet_reader()
-{
-  delete [] m_pixels;
-}
-
-int lbann::imagenet_reader::fetch_data(Mat& X)
-{
-=======
 lbann::imagenet_reader::~imagenet_reader(void) {
   delete [] m_pixels;
 }
 
 int lbann::imagenet_reader::fetch_data(Mat& X) {
->>>>>>> 59bc798b
   if(!generic_data_reader::position_valid()) {
     stringstream err;
     err << __FILE__<<" "<<__LINE__<< " :: Imagenet data reader load error: !position_valid";
@@ -119,12 +104,7 @@
   return mb_size;
 }
 
-<<<<<<< HEAD
-int lbann::imagenet_reader::fetch_label(Mat& Y)
-{
-=======
 int lbann::imagenet_reader::fetch_label(Mat& Y) {
->>>>>>> 59bc798b
   if(!position_valid()) {
     stringstream err;
     err << __FILE__<<" "<<__LINE__<< " :: Imagenet data reader error: !position_valid";
@@ -146,12 +126,7 @@
   return mb_size;
 }
 
-<<<<<<< HEAD
-void lbann::imagenet_reader::load()
-{
-=======
 void lbann::imagenet_reader::load(void) {
->>>>>>> 59bc798b
   string imageDir = get_file_dir();
   string imageListFile = get_data_filename();
 
@@ -171,10 +146,7 @@
     int imagelabel;
     if (fscanf(fplist, "%s%d", imagepath, &imagelabel) <= 1) {
       break;
-<<<<<<< HEAD
-=======
     }
->>>>>>> 59bc798b
     image_list.push_back(make_pair(imagepath, imagelabel));
   }
   fclose(fplist);
@@ -189,22 +161,12 @@
   select_subset_of_data();
 }
 
-<<<<<<< HEAD
-void lbann::imagenet_reader::free()
-{
-=======
 void lbann::imagenet_reader::free(void) {
->>>>>>> 59bc798b
   delete [] m_pixels;
 }
 
 // Assignment operator
-<<<<<<< HEAD
-lbann::imagenet_reader& lbann::imagenet_reader::operator=(const imagenet_reader& source)
-{
-=======
 lbann::imagenet_reader& lbann::imagenet_reader::operator=(const imagenet_reader& source) {
->>>>>>> 59bc798b
   // check for self-assignment
   if (this == &source) {
     return *this;
