////////////////////////////////////////////////////////////////////////////////
// Copyright (c) 2014-2016, Lawrence Livermore National Security, LLC.
// Produced at the Lawrence Livermore National Laboratory.
// Written by the LBANN Research Team (B. Van Essen, et al.) listed in
// the CONTRIBUTORS file. <lbann-dev@llnl.gov>
//
// LLNL-CODE-697807.
// All rights reserved.
//
// This file is part of LBANN: Livermore Big Artificial Neural Network
// Toolkit. For details, see http://software.llnl.gov/LBANN or
// https://github.com/LLNL/LBANN.
//
// Licensed under the Apache License, Version 2.0 (the "Licensee"); you
// may not use this file except in compliance with the License.  You may
// obtain a copy of the License at:
//
// http://www.apache.org/licenses/LICENSE-2.0
//
// Unless required by applicable law or agreed to in writing, software
// distributed under the License is distributed on an "AS IS" BASIS,
// WITHOUT WARRANTIES OR CONDITIONS OF ANY KIND, either express or
// implied. See the License for the specific language governing
// permissions and limitations under the license.
////////////////////////////////////////////////////////////////////////////////

#include "lbann/proto/factories.hpp"
#include "lbann/utils/peek_map.hpp"

namespace lbann {
namespace proto {

template <data_layout layout, El::Device Dev>
Layer* construct_layer(lbann_comm* comm,
                       const std::map<execution_mode, generic_data_reader*>& data_readers,
                       int num_parallel_readers,
                       const lbann_data::Layer& proto_layer) {
  std::stringstream err;

  // Convenience macro to construct layers with no parameters
#define CONSTRUCT_LAYER(name)                           \
  do {                                                  \
    if (proto_layer.has_##name()) {                     \
      return new name##_layer<layout, Dev>(comm);       \
    }                                                   \
  } while (false)
  
  // Input layers
  if (proto_layer.has_input()) {
    const auto& params = proto_layer.input();
    const auto& io_buffer = params.io_buffer();
    const auto& mode_str = params.target_mode();
    data_reader_target_mode target_mode = data_reader_target_mode::CLASSIFICATION;
    if (mode_str.empty() || mode_str == "classification") { target_mode = data_reader_target_mode::CLASSIFICATION; }
    if (mode_str == "regression")                         { target_mode = data_reader_target_mode::REGRESSION; }
    if (mode_str == "reconstruction")                     { target_mode = data_reader_target_mode::RECONSTRUCTION; }
    if (mode_str == "na" || mode_str == "NA" || mode_str == "N/A") { target_mode = data_reader_target_mode::NA; }
    if (io_buffer == "distributed") {
      return new input_layer<distributed_io_buffer, layout, Dev>(comm,
                                                                 num_parallel_readers,
                                                                 data_readers,
                                                                 !params.data_set_per_model(),
                                                                 target_mode);
    }
    if (io_buffer == "partitioned") {
      return new input_layer<partitioned_io_buffer, layout, Dev>(comm,
                                                                 num_parallel_readers,
                                                                 data_readers,
                                                                 !params.data_set_per_model(),
                                                                 target_mode);
    }
  }

  // Target layers
  if (proto_layer.has_target()) {
    return new target_layer<layout, Dev>(comm);
  }
  if (proto_layer.has_reconstruction()) {
    return new reconstruction_layer<layout, Dev>(comm);
  }

  // Fully connected layer
  if (proto_layer.has_fully_connected()) {
    const auto& params = proto_layer.fully_connected();
    int num_neurons = 0;
    if (params.get_input_dimension_from_reader() 
        || params.get_image_dimension_from_reader()
        || params.get_scalar_dimension_from_reader())
       {
    #if defined(LBANN_HAS_CONDUIT)
       const auto dr1  = lbann::peek_map(data_readers, execution_mode::training);
       lbann::data_reader_jag_conduit_hdf5 *dr = dynamic_cast<lbann::data_reader_jag_conduit_hdf5*>(dr1);
       size_t input_dim = dr->get_linearized_input_size();
       size_t scalar_dim = dr->get_linearized_scalar_size();
       size_t image_dim = dr->get_linearized_image_size();
       size_t num_images = dr->get_num_img_srcs();

       if (params.get_input_dimension_from_reader()) {
         num_neurons += input_dim;
       }
       if (params.get_image_dimension_from_reader()) {
         num_neurons += (num_images * image_dim);
       }
       if (params.get_scalar_dimension_from_reader()) {
         num_neurons += scalar_dim;
       }
    #else
      err << "get_*_dimension_from_reader() not supported";
      LBANN_ERROR(err.str());
      return nullptr;
    #endif // defined(LBANN_HAS_CONDUIT)
    } else {
      num_neurons = params.num_neurons();
      if (proto_layer.num_neurons_from_data_reader()) {
        const auto dr  = lbann::peek_map(data_readers, execution_mode::training);
        if (!dr) {
          LBANN_ERROR("training data reader does not exist!");
        }
        num_neurons = dr->get_linearized_data_size();
      }
    }
    return new fully_connected_layer<layout, Dev>(comm,
                                                  num_neurons,
                                                  params.transpose(),
                                                  nullptr,
                                                  params.has_bias());
  }

  // Convolution and deconvolution layer
  if (proto_layer.has_convolution()) {
    const auto& params = proto_layer.convolution();
    const auto& num_output_channels = params.num_output_channels();
    const auto& bias = params.has_bias();
    if (params.has_vectors()) {
      const auto& dims = parse_list<int>(params.conv_dims());
      const auto& pads = parse_list<int>(params.conv_pads());
      const auto& strides = parse_list<int>(params.conv_strides());
      if (layout == data_layout::DATA_PARALLEL) {
        return new convolution_layer<data_layout::DATA_PARALLEL, Dev>(
                     comm, dims.size(), num_output_channels,
                     dims, pads, strides, bias
                   );
      }
    } else {
      const auto& num_dims = params.num_dims();
      const auto& dim = params.conv_dims_i();
      const auto& pad = params.conv_pads_i();
      const auto& stride = params.conv_strides_i();
      if (layout == data_layout::DATA_PARALLEL) {
        return new convolution_layer<data_layout::DATA_PARALLEL, Dev>(
                     comm, num_dims, num_output_channels,
                     dim, pad, stride, bias
                   );
      }
    }
  }
  if (proto_layer.has_deconvolution()) {
    const auto& params = proto_layer.deconvolution();
    const auto& bias = params.has_bias();
    int num_output_channels = params.num_output_channels();
    if (proto_layer.num_neurons_from_data_reader()) {
      const auto dr  = lbann::peek_map(data_readers, execution_mode::training);
      if (!dr) {
        LBANN_ERROR("Training data reader does not exist!");
      }
      num_output_channels = dr->get_linearized_data_size();
    }
    if (params.has_vectors()) {
      const auto& dims = parse_list<int>(params.conv_dims());
      const auto& pads = parse_list<int>(params.conv_pads());
      const auto& strides = parse_list<int>(params.conv_strides());
      if (layout == data_layout::DATA_PARALLEL) {
        return new deconvolution_layer<data_layout::DATA_PARALLEL, Dev>(
                     comm, dims.size(), num_output_channels,
                     dims, pads, strides, bias
                   );
      }
    } else {
      const auto& num_dims = params.num_dims();
      const auto& dim = params.conv_dims_i();
      const auto& pad = params.conv_pads_i();
      const auto& stride = params.conv_strides_i();
      if (layout == data_layout::DATA_PARALLEL) {
        return new deconvolution_layer<data_layout::DATA_PARALLEL, Dev>(
                     comm, num_dims, num_output_channels,
                     dim, pad, stride, bias
                   );
      }
    }
  }

  // Transform layers
  if (proto_layer.has_reshape()) {
    const auto& params = proto_layer.reshape();
    std::vector<int> dims = parse_list<int>(params.dims());
    if (proto_layer.num_neurons_from_data_reader()) {
      dims.clear();
      if (params.reshape_to_flattened_conv_format()) {
        dims.push_back(1);
      }
      const auto dr  = lbann::peek_map(data_readers, execution_mode::training);
      if (!dr) {
        LBANN_ERROR("Training data reader does not exist!");
      }
      dims.push_back(dr->get_linearized_data_size());
    }
    return new reshape_layer<layout, Dev>(comm, dims);
  }
  if (proto_layer.has_sum()) {
    return new sum_layer<layout, Dev>(comm);
  }
  if (proto_layer.has_weighted_sum()) {
    const auto& params = proto_layer.weighted_sum();
    const auto& scaling_factors = parse_list<DataType>(params.scaling_factors());
    return new weighted_sum_layer<layout, Dev>(comm, scaling_factors);
  }
  if (proto_layer.has_split()) {
    return new split_layer<layout, Dev>(comm);
  }
  if (proto_layer.has_concatenation()) {
    const auto& axis = proto_layer.concatenation().concatenation_axis();
    return new concatenation_layer<layout, Dev>(comm, axis);
  }
  if (proto_layer.has_slice()) {
    const auto& params = proto_layer.slice();
    if (params.get_slice_points_from_reader() != "") {
    #if defined(LBANN_HAS_CONDUIT)
      std::stringstream ss;
      ss << params.get_slice_points_from_reader();
      std::string s;
      std::vector<El::Int> slice_points;
      size_t total = 0;
      slice_points.push_back(total);
      const auto dr1  = lbann::peek_map(data_readers, execution_mode::training);
      lbann::data_reader_jag_conduit_hdf5 *dr = dynamic_cast<lbann::data_reader_jag_conduit_hdf5*>(dr1);
      while (ss >> s) {
        if (s != "") {  //probably not needed
          if (s == "scalars") {
            total += dr->get_linearized_scalar_size();
            slice_points.push_back(total);
          } else if (s == "images") {
            total += dr->get_num_img_srcs() * dr->get_linearized_image_size();
            slice_points.push_back(total);
          } else if (s == "inputs") {
            total += dr->get_linearized_input_size();
            slice_points.push_back(total);
          } else {
            err << __FILE__ << " " << __LINE__ << " :: "
                << "unknown string in slice layer for get_slice_points_from_reader(): " << s << "; should be scalars, images, or inputs\n";
            throw lbann_exception(err.str());
          }
        }
      }
      return new slice_layer<layout, Dev>(comm,
                                          params.slice_axis(),
                                          slice_points);
    #else
      err << "get_slice_points_from_reader() not supported";
      LBANN_ERROR(err.str());
      return nullptr;
    #endif // defined(LBANN_HAS_CONDUIT)
    } else {
      const auto& slice_points = parse_list<El::Int>(params.slice_points());
      return new slice_layer<layout, Dev>(comm,
                                          params.slice_axis(),
                                          slice_points);
    }
  }
  if (proto_layer.has_hadamard()) {
    return new hadamard_layer<layout, Dev>(comm);
  }
  if (proto_layer.has_constant()) {
    const auto& params = proto_layer.constant();
    const auto& dims = parse_list<int>(params.num_neurons());
    return new constant_layer<layout, Dev>(comm, params.value(), dims);
  }
  if (proto_layer.has_gaussian()) {
    const auto& params = proto_layer.gaussian();
    const auto& dims = parse_list<int>(params.neuron_dims());
    if (params.mean() == 0 && params.stdev() == 0) {
      return new gaussian_layer<layout, Dev>(comm, dims);
    } else {
      return new gaussian_layer<layout, Dev>(comm,
                                             dims,
                                             params.mean(),
                                             params.stdev());
    }
  }
  if (proto_layer.has_bernoulli()) {
    const auto& params = proto_layer.bernoulli();
    const auto& dims = parse_list<int>(params.neuron_dims());
    return new bernoulli_layer<layout, Dev>(comm,
                                            dims,
                                            params.prob());
  }
  if (proto_layer.has_uniform()) {
    const auto& params = proto_layer.uniform();
    const auto& dims = parse_list<int>(params.neuron_dims());
    if (params.min() == 0 && params.max() == 0) {
      return new uniform_layer<layout, Dev>(comm, dims);
    } else {
      return new uniform_layer<layout, Dev>(comm, dims, params.min(), params.max());
    }
  }
  if (proto_layer.has_zero()) {
    const auto& params = proto_layer.zero();
    return new zero_layer<layout>(comm, params.first_half(), params.second_half());
  }
  if (proto_layer.has_pooling()) {
    const auto& params = proto_layer.pooling();
    const auto& mode_str = params.pool_mode();
    pool_mode mode = pool_mode::invalid;
    if (mode_str == "max" )            { mode = pool_mode::max; }
    if (mode_str == "average" )        { mode = pool_mode::average; }
    if (mode_str == "average_no_pad" ) { mode = pool_mode::average_no_pad; }
    if (params.has_vectors()) {
      const auto& dims = parse_list<int>(params.pool_dims());
      const auto& pads = parse_list<int>(params.pool_pads());
      const auto& strides = parse_list<int>(params.pool_strides());
      if (layout == data_layout::DATA_PARALLEL) {
        return new pooling_layer<data_layout::DATA_PARALLEL, Dev>(
                     comm, dims.size(), dims, pads, strides, mode
                   );
      }
    } else {
      const auto& num_dims = params.num_dims();
      const auto& dim = params.pool_dims_i();
      const auto& pad = params.pool_pads_i();
      const auto& stride = params.pool_strides_i();
      if (layout == data_layout::DATA_PARALLEL) {
        return new pooling_layer<data_layout::DATA_PARALLEL, Dev>(
                     comm, num_dims, dim, pad, stride, mode
                   );
      }
    }
  }
  if (proto_layer.has_unpooling()) {
    if (layout == data_layout::DATA_PARALLEL && Dev == El::Device::CPU) {
      return new unpooling_layer<data_layout::DATA_PARALLEL, El::Device::CPU>(comm);
    }
  }
  if (proto_layer.has_reduction()) {
    const auto& params = proto_layer.reduction();
    const auto& mode_str = params.mode();
    reduction_mode mode = reduction_mode::INVALID;
    if (mode_str == "sum" || mode_str.empty()) { mode = reduction_mode::SUM; }
    if (mode_str == "average") { mode = reduction_mode::AVERAGE; }
    if (layout == data_layout::DATA_PARALLEL) {
      return new reduction_layer<data_layout::DATA_PARALLEL, Dev>(comm, mode);
    }
  }
  if (proto_layer.has_evaluation()) {
    return new evaluation_layer<layout, Dev>(comm);
  }
  if (proto_layer.has_crop()) {
    const auto& params = proto_layer.crop();
    const auto& dims = parse_list<int>(params.dims());
    if (layout == data_layout::DATA_PARALLEL) {
      return new crop_layer<data_layout::DATA_PARALLEL, Dev>(comm, dims);
    }
  }
  if (proto_layer.has_categorical_random()) {
    if (layout == data_layout::DATA_PARALLEL
        && Dev == El::Device::CPU) {
      return new categorical_random_layer<data_layout::DATA_PARALLEL, El::Device::CPU>(comm);
    }
  }
  if (proto_layer.has_discrete_random()) {
    const auto& params = proto_layer.discrete_random();
    const auto& values = parse_list<DataType>(params.values());
    const auto& dims = parse_list<int>(params.dims());
    if (layout == data_layout::DATA_PARALLEL
        && Dev == El::Device::CPU) {
      return new discrete_random_layer<data_layout::DATA_PARALLEL, El::Device::CPU>(
                   comm, values, dims);
    }
  }
  if (proto_layer.has_dummy()) {
    return new dummy_layer<layout, Dev>(comm);
  }
  if (proto_layer.has_stop_gradient()) {
    return new stop_gradient_layer<layout, Dev>(comm);
  }
  if (proto_layer.has_in_top_k()) {
    const auto& params = proto_layer.in_top_k();
    return new in_top_k_layer<layout, Dev>(comm, params.k());
  }
  if (proto_layer.has_sort()) {
    const auto& params = proto_layer.sort();
    if (layout == data_layout::DATA_PARALLEL) {
      return new sort_layer<data_layout::DATA_PARALLEL, Dev>(comm, params.descending());
    }
  }
  if (proto_layer.has_weights_layer()) {
    const auto& params = proto_layer.weights_layer();
    const auto& dims = parse_list<El::Int>(params.dims());
    return new weights_layer<layout, Dev>(comm, dims);
  }

  // Regularizer layers
  if (proto_layer.has_batch_normalization()) {
    const auto& params = proto_layer.batch_normalization();
    if (layout == data_layout::DATA_PARALLEL) {
      return new batch_normalization_layer<data_layout::DATA_PARALLEL, Dev>(comm,
                                                                            params.decay(),
                                                                            params.epsilon(),
                                                                            params.global_stats());
    } else {
      LBANN_ERROR("batch normalization is only supported in a data-parallel layout");
    }
  }
  if (proto_layer.has_dropout()) {
    const auto& params = proto_layer.dropout();
    return new dropout<layout, Dev>(comm, params.keep_prob());
  }
  if (proto_layer.has_local_response_normalization()) {
 const auto& params = proto_layer.local_response_normalization();
    if (layout == data_layout::DATA_PARALLEL) {
      return new local_response_normalization_layer<data_layout::DATA_PARALLEL, Dev>(comm,
                                                                                     params.window_width(),
                                                                                     params.lrn_alpha(),
                                                                                     params.lrn_beta(),
                                                                                     params.lrn_k());
    }
  }
  if (proto_layer.has_selu_dropout()) {
    const auto& params = proto_layer.selu_dropout();
    const auto& keep_prob = params.keep_prob();
    const auto& alpha = params.alpha();
    const auto& scale = params.scale();
    if (alpha != 0.0 && scale != 0.0) {
      return new selu_dropout<layout, Dev>(comm, keep_prob, alpha, scale);
    } else {
      return new selu_dropout<layout, Dev>(comm, keep_prob);
    }
  }

  // Math layers
  if (proto_layer.has_not_()) { return new not_layer<layout, Dev>(comm); }
  CONSTRUCT_LAYER(abs);
  CONSTRUCT_LAYER(negative);
  CONSTRUCT_LAYER(sign);
  CONSTRUCT_LAYER(round);
  CONSTRUCT_LAYER(ceil);
  CONSTRUCT_LAYER(floor);
  CONSTRUCT_LAYER(reciprocal);
  CONSTRUCT_LAYER(square);
  CONSTRUCT_LAYER(sqrt);
  CONSTRUCT_LAYER(rsqrt);
  CONSTRUCT_LAYER(exp);
  CONSTRUCT_LAYER(expm1);
  CONSTRUCT_LAYER(log);
  CONSTRUCT_LAYER(log1p);
  CONSTRUCT_LAYER(cos);
  CONSTRUCT_LAYER(sin);
  CONSTRUCT_LAYER(tan);
  CONSTRUCT_LAYER(acos);
  CONSTRUCT_LAYER(asin);
  CONSTRUCT_LAYER(atan);
  CONSTRUCT_LAYER(cosh);
  CONSTRUCT_LAYER(sinh);
  CONSTRUCT_LAYER(tanh);
  CONSTRUCT_LAYER(acosh);
  CONSTRUCT_LAYER(asinh);
  CONSTRUCT_LAYER(atanh);
  CONSTRUCT_LAYER(add);
  CONSTRUCT_LAYER(subtract);
  CONSTRUCT_LAYER(multiply);
  CONSTRUCT_LAYER(divide);
  CONSTRUCT_LAYER(mod);
  CONSTRUCT_LAYER(pow);
  CONSTRUCT_LAYER(max);
  CONSTRUCT_LAYER(min);
  CONSTRUCT_LAYER(equal);
  CONSTRUCT_LAYER(not_equal);
  CONSTRUCT_LAYER(less);
  CONSTRUCT_LAYER(less_equal);
  CONSTRUCT_LAYER(greater);
  CONSTRUCT_LAYER(greater_equal);
  if (proto_layer.has_and_()) { return new and_layer<layout, Dev>(comm); }
  if (proto_layer.has_or_())  { return new or_layer<layout, Dev>(comm); }
  if (proto_layer.has_xor_()) { return new xor_layer<layout, Dev>(comm); }
  
  // Activation layers
  if (proto_layer.has_softmax()) {
    return new softmax_layer<layout, Dev>(comm);
  }
  if (proto_layer.has_logsoftmax()) {
    return new logsoftmax_layer<layout, Dev>(comm);
  }
  if (proto_layer.has_relu()) {
    return new relu_layer<layout, Dev>(comm);
  }
  if (proto_layer.has_sigmoid()) {
    return new sigmoid_layer<layout, Dev>(comm);
  }
  if (proto_layer.has_identity()) {
    return new identity_layer<layout, Dev>(comm);
  }
  if (proto_layer.has_bent_identity()) {
    return new bent_identity_layer<layout, Dev>(comm);
  }
  if (proto_layer.has_softplus()) {
    return new softplus_layer<layout, Dev>(comm);
  }
  if (proto_layer.has_smooth_relu()) {
    return new smooth_relu_layer<layout, Dev>(comm);
  }
  if (proto_layer.has_leaky_relu()) {
    return new leaky_relu_layer<layout, Dev>(comm);
  }
  if (proto_layer.has_swish()) {
    return new swish_layer<layout, Dev>(comm);
  }
  if (proto_layer.has_elu()) {
    const auto& params = proto_layer.elu();
    return new elu_layer<layout, Dev>(comm, params.alpha());
  }
  if (proto_layer.has_selu()) {
    const auto& params = proto_layer.selu();
    const auto& alpha = params.alpha();
    const auto& scale = params.scale();
    if (alpha != 0.0 && scale != 0.0) {
      return new selu_layer<layout, Dev>(comm, alpha, scale);
    } else {
      return new selu_layer<layout, Dev>(comm);
    }
  }
<<<<<<< HEAD
  if (proto_layer.has_l2_loss()) {
    return new l2_loss_layer<layout, Dev>(comm);
=======
  if (proto_layer.has_power()) {
    const auto& params = proto_layer.power();
    return new power_layer<layout, Dev>(comm, params.exponent());
>>>>>>> 878ae977
  }

  // Loss layers
  if (proto_layer.has_cross_entropy()) {
    return new cross_entropy_layer<layout, Dev>(comm);
  }
  if (proto_layer.has_mean_squared_error()) {
    return new mean_squared_error_layer<layout, Dev>(comm);
  }
  if (proto_layer.has_top_k_categorical_accuracy()) {
    const auto& params = proto_layer.top_k_categorical_accuracy();
    return new top_k_categorical_accuracy_layer<layout, Dev>(comm, params.k());
  }
  if (proto_layer.has_l2_norm2()) {
    return new l2_norm2_layer<layout, Dev>(comm);
  }

  if (proto_layer.has_bce_with_logits()) {
    const auto& params = proto_layer.bce_with_logits();
    return new sigmoid_bce_with_logits_layer<layout, Dev>(comm, params.true_label());
  }

  // Throw exception if layer has not been constructed
  err << "could not construct layer " << proto_layer.name();
  LBANN_ERROR(err.str());
  return nullptr;

}

// Template instantiation
template Layer* construct_layer<data_layout::DATA_PARALLEL, El::Device::CPU>(
  lbann_comm* comm,
  const std::map<execution_mode, generic_data_reader*>& data_readers,
  int num_parallel_readers,
  const lbann_data::Layer& proto_layer
);
template Layer* construct_layer<data_layout::MODEL_PARALLEL, El::Device::CPU>(
  lbann_comm* comm,
  const std::map<execution_mode, generic_data_reader*>& data_readers,
  int num_parallel_readers,
  const lbann_data::Layer& proto_layer
);
#ifdef LBANN_HAS_GPU
template Layer* construct_layer<data_layout::DATA_PARALLEL, El::Device::GPU>(
  lbann_comm* comm,
  const std::map<execution_mode, generic_data_reader*>& data_readers,
  int num_parallel_readers,
  const lbann_data::Layer& proto_layer
);
template Layer* construct_layer<data_layout::MODEL_PARALLEL, El::Device::GPU>(
  lbann_comm* comm,
  const std::map<execution_mode, generic_data_reader*>& data_readers,
  int num_parallel_readers,
  const lbann_data::Layer& proto_layer
);
#endif // LBANN_HAS_GPU

} // namespace proto
} // namespace lbann<|MERGE_RESOLUTION|>--- conflicted
+++ resolved
@@ -526,15 +526,6 @@
       return new selu_layer<layout, Dev>(comm);
     }
   }
-<<<<<<< HEAD
-  if (proto_layer.has_l2_loss()) {
-    return new l2_loss_layer<layout, Dev>(comm);
-=======
-  if (proto_layer.has_power()) {
-    const auto& params = proto_layer.power();
-    return new power_layer<layout, Dev>(comm, params.exponent());
->>>>>>> 878ae977
-  }
 
   // Loss layers
   if (proto_layer.has_cross_entropy()) {
