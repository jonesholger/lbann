////////////////////////////////////////////////////////////////////////////////
// Copyright (c) 2014-2016, Lawrence Livermore National Security, LLC.
// Produced at the Lawrence Livermore National Laboratory.
// Written by the LBANN Research Team (B. Van Essen, et al.) listed in
// the CONTRIBUTORS file. <lbann-dev@llnl.gov>
//
// LLNL-CODE-697807.
// All rights reserved.
//
// This file is part of LBANN: Livermore Big Artificial Neural Network
// Toolkit. For details, see http://software.llnl.gov/LBANN or
// https://github.com/LLNL/LBANN.
//
// Licensed under the Apache License, Version 2.0 (the "Licensee"); you
// may not use this file except in compliance with the License.  You may
// obtain a copy of the License at:
//
// http://www.apache.org/licenses/LICENSE-2.0
//
// Unless required by applicable law or agreed to in writing, software
// distributed under the License is distributed on an "AS IS" BASIS,
// WITHOUT WARRANTIES OR CONDITIONS OF ANY KIND, either express or
// implied. See the License for the specific language governing
// permissions and limitations under the license.
////////////////////////////////////////////////////////////////////////////////

#ifndef LBANN_LAYER_REGULARIZER_DROPOUT_HPP_INCLUDED
#define LBANN_LAYER_REGULARIZER_DROPOUT_HPP_INCLUDED

#include "lbann/layers/regularizers/regularizer.hpp"

namespace lbann {

/** Dropout layer.
 *  Probabilistically drop layer outputs. See:
 *    Srivastava, Nitish, et al. "Dropout: a simple way to prevent
 *    neural networks from overfitting." Journal of Machine Learning
 *    Research 15.1 (2014).
 *  The weights are multiplied by 1/(keep probability) at training
 *  time, as discussed in section 10 of the paper. Keep probabilities
 *  of 0.5 for fully-connected layers and 0.8 for input layers are
 *  good starting points.
 */
template <data_layout T_layout, El::Device Dev>
class dropout : public regularizer_layer {
 public:
  /** Keep units with probabiliy keep_prob. */
  dropout(lbann_comm *comm,
          EvalType keep_prob = EvalType(0.5),
          cudnn::cudnn_manager* cudnn = nullptr)
    : regularizer_layer(comm),
      m_keep_prob(keep_prob)
#ifdef LBANN_HAS_CUDNN
    , m_dropout_cudnn_desc(nullptr),
      m_tensors_cudnn_desc(this)
#endif // LBANN_HAS_CUDNN
  {
#ifdef LBANN_HAS_CUDNN
    // Initialize GPU memory if using GPU
    this->m_cudnn = cudnn;
#ifdef LBANN_SEQUENTIAL_CONSISTENCY
    /// @todo GPU implementation of dropout with sequential consistency
    if (Dev == El::Device::GPU && get_comm()->am_model_master()) {
      std::cerr << "Warning: GPU dropout currently does not guarantee "
                << "sequential consistency" << std::endl;
    }
#endif // LBANN_SEQUENTIAL_CONSISTENCY
#endif // LBANN_HAS_CUDNN
  }

  dropout(const dropout& other)
    : regularizer_layer(other),
      m_keep_prob(other.m_keep_prob),
      m_mask(other.m_mask ? other.m_mask->Copy() : nullptr)
#ifdef LBANN_HAS_CUDNN
    , m_dropout_cudnn_desc(nullptr),
      m_tensors_cudnn_desc(other.m_tensors_cudnn_desc)
#endif // LBANN_HAS_CUDNN
  {
#ifdef LBANN_HAS_CUDNN
    m_tensors_cudnn_desc.set_layer(this);
    m_states = other.m_states;
    m_reserve_space = other.m_reserve_space;
    if (other.m_dropout_cudnn_desc != nullptr) {
      setup_dropout_cudnn_desc();
    }
#endif // LBANN_HAS_CUDNN
  }

  dropout& operator=(const dropout& other) {
    regularizer_layer::operator=(other);
    m_keep_prob = other.m_keep_prob;
    m_mask = other.m_mask ? other.m_mask->Copy() : nullptr;
#ifdef LBANN_HAS_CUDNN
    m_tensors_cudnn_desc = other.m_tensors_cudnn_desc;
    m_tensors_cudnn_desc.set_layer(this);
    m_states = other.m_states;
    m_reserve_space = other.m_reserve_space;
    if (other.m_dropout_cudnn_desc != nullptr) {
      setup_dropout_cudnn_desc();
    } else {
      CHECK_CUDNN(cudnnDestroyDropoutDescriptor(m_dropout_cudnn_desc));
      m_dropout_cudnn_desc = nullptr;
    }
#endif // LBANN_HAS_CUDNN
    return *this;
  }

  ~dropout() override {
#ifdef LBANN_HAS_CUDNN
    if (m_dropout_cudnn_desc != nullptr) {
      cudnnDestroyDropoutDescriptor(m_dropout_cudnn_desc);
    }
#endif // LBANN_HAS_CUDNN
  }

  dropout* copy() const override { return new dropout(*this); }

  std::string get_type() const override { return "dropout"; }

  std::string get_description() const override {
    return " dropout keep_prob: " + std::to_string(m_keep_prob)
           + " dataLayout: " + get_data_layout_string(get_data_layout());
  }

  void setup_matrices(const El::Grid& grid) override {
    regularizer_layer::setup_matrices(grid);
    m_mask = std::unique_ptr<AbsDistMat>(get_activations().Copy());
  }
  data_layout get_data_layout() const override { return T_layout; }
  El::Device get_device_allocation() const override { return Dev; }

  void setup_gpu() override {
    regularizer_layer::setup_gpu();
#ifndef LBANN_HAS_CUDNN
    LBANN_ERROR("cuDNN not detected");
#else

<<<<<<< HEAD
  #ifdef HYDROGEN_HAVE_CUB
    // Set matrices to use CUB GPU memory pool
    // Note: Activation matrix and error signal matrix own data during
    // training and are matrix views during evaluation. To avoid
    // expensive GPU memory allocation and deallocation, we use CUB's
    // GPU memory pool.
    if (Dev == El::Device::GPU) {
      get_local_activations().SetMemoryMode(1);
      get_local_error_signals().SetMemoryMode(1);
    }
  #endif
=======
#ifdef HYDROGEN_HAVE_CUB
    // Use CUB GPU memory pool for some matrices
    // Note: Activation matrix owns data during training and is a
    // matrix view during evaluation. To avoid expensive GPU memory
    // allocation and deallocation, we use CUB's GPU memory pool.
    get_local_activations().SetMemoryMode(1);
    m_reserve_space.SetMemoryMode(1);
#endif

    // Initialize cuDNN objects
    setup_dropout_cudnn_desc();
>>>>>>> 595e629d

#endif
  }

 protected:

  void fp_setup_data(int mini_batch_size) override {
    // If needed, reset matrix view without deallocating memory
    // Note: Activation matrix owns data during training and is a
    // matrix view during evaluation.
    const auto& mode = this->m_model->get_execution_mode();
    if (mode == execution_mode::training && m_keep_prob < EvalType(0)) {
      get_activations().Empty(false);
    }
    regularizer_layer::fp_setup_data(mini_batch_size);
  }

  void fp_compute () override {
    if (using_gpus()) {
      fp_compute_gpu();
    } else {
      fp_compute_cpu();
    }
  }

  void bp_compute () override {
    if (using_gpus()) {
      bp_compute_gpu();
    } else {
      bp_compute_cpu();
    }
  }

 private:

  void fp_compute_cpu() {

    // Matrices
    const auto& input = get_prev_activations();
    auto& output = get_activations();

    // Do nothing if dropout is disabled
    const auto& mode = this->m_model->get_execution_mode();
    if (mode != execution_mode::training || m_keep_prob < EvalType(0)) {
      El::LockedView(output, input);
      return;
    }

    // Construct mask matrix
    const DataType scale = 1 / m_keep_prob;
    const auto& height = input.Height();
    const auto& width = input.Width();
    m_mask->Resize(height, width);
#ifdef LBANN_SEQUENTIAL_CONSISTENCY
    bernoulli_fill_procdet(*m_mask, height, width, DataType(m_keep_prob));
    *m_mask *= scale;
#else
    El::EntrywiseMap(*m_mask,
                     (std::function<DataType(const DataType&)>)
                     ([this,scale](const DataType& z)->DataType {
                       auto& gen = get_fast_generator();
                       std::bernoulli_distribution dist(m_keep_prob);
                       return dist(gen) ? scale : DataType(0);
                     }));
#endif // LBANN_SEQUENTIAL_CONSISTENCY

    // Apply mask matrix to get activations
    El::Hadamard(input, *m_mask, output);

  }

  /** Adjust gradients for dropout in backprop. */
  void bp_compute_cpu() {
    const auto& gradient_wrt_output = get_prev_error_signals();
    auto& gradient_wrt_input = get_error_signals();
    const auto& mode = this->m_model->get_execution_mode();
    if (mode != execution_mode::training || m_keep_prob < EvalType(0)) {
      El::LockedView(gradient_wrt_input, gradient_wrt_output);
    } else {
      El::Hadamard(gradient_wrt_output, *m_mask, gradient_wrt_input);
    }
  }

  void fp_compute_gpu() {
#ifndef LBANN_HAS_CUDNN
    LBANN_ERROR("cuDNN not detected");
#else
    
    // Matrices
    const auto& input = get_prev_activations();
    const auto& local_input = input.LockedMatrix();
    auto& output = get_activations();
    auto& local_output = output.Matrix();

    // Do nothing if dropout is disabled or there is no local data
    const auto& mode = this->m_model->get_execution_mode();
    if (mode != execution_mode::training || m_keep_prob < EvalType(0)) {
      El::LockedView(output, input);
      return;
    }
    if (local_input.Height() < 1 && local_input.Width() < 1) { return; }

    // Initialize cuDNN objects
    auto&& input_desc = m_tensors_cudnn_desc.get_prev_activations();
    auto&& output_desc = m_tensors_cudnn_desc.get_activations();
    size_t size;
    CHECK_CUDNN(cudnnDropoutGetReserveSpaceSize(input_desc, &size));
    m_reserve_space.Resize((size + sizeof(DataType) - 1) / sizeof(DataType), 1);

    // Apply dropout on the GPU
    CHECK_CUDNN(cudnnDropoutForward(this->m_cudnn->get_handle(),
                                    m_dropout_cudnn_desc,
                                    input_desc,
                                    local_input.LockedBuffer(),
                                    output_desc,
                                    local_output.Buffer(),
                                    m_reserve_space.Buffer(),
                                    m_reserve_space.Height() * sizeof(DataType)));

#endif // LBANN_HAS_CUDNN
  }

  void bp_compute_gpu() {
#ifndef LBANN_HAS_CUDNN
    LBANN_ERROR("cuDNN not detected");
#else

    // Matrices
    const auto& gradient_wrt_output = get_prev_error_signals();
    const auto& local_gradient_wrt_output = gradient_wrt_output.LockedMatrix();
    auto& gradient_wrt_input = get_error_signals();
<<<<<<< HEAD
=======
    auto& local_gradient_wrt_input = gradient_wrt_input.Matrix();

    // Copy error signal if dropout is disabled
>>>>>>> 595e629d
    const auto& mode = this->m_model->get_execution_mode();
    if (mode != execution_mode::training || m_keep_prob < EvalType(0)) {
      El::LockedView(gradient_wrt_input, gradient_wrt_output);
    } else {
      CHECK_CUDNN(cudnnDropoutBackward(this->m_cudnn->get_handle(),
                                       m_dropout_cudnn_desc,
                                       this->m_prev_error_signals_cudnn_desc,
                                       gradient_wrt_output.LockedBuffer(),
                                       this->m_error_signals_cudnn_desc,
                                       gradient_wrt_input.Buffer(),
                                       m_reserve_space.Buffer(),
                                       m_reserve_space.Height() * sizeof(DataType)));
    }
<<<<<<< HEAD
  #endif // LBANN_HAS_CUDNN
=======

    // Apply dropout backprop on each GPU
    /// @todo This is technically incorrect since it overwrites the error signal
    if (local_gradient_wrt_input.Height() > 0
        && local_gradient_wrt_input.Width() > 0) {
      CHECK_CUDNN(cudnnDropoutBackward(this->m_cudnn->get_handle(),
                                       m_dropout_cudnn_desc,
                                       m_tensors_cudnn_desc.get_prev_error_signals(),
                                       local_gradient_wrt_output.LockedBuffer(),
                                       m_tensors_cudnn_desc.get_error_signals(),
                                       local_gradient_wrt_input.Buffer(),
                                       m_reserve_space.Buffer(),
                                       m_reserve_space.Height() * sizeof(DataType)));
    }

#endif // LBANN_HAS_CUDNN
>>>>>>> 595e629d
  }

#ifdef LBANN_HAS_CUDNN
  /** Setup cuDNN dropout descriptor and RNG state.
   */
  void setup_dropout_cudnn_desc() {

    // Deallocate dropout descriptor if needed
    if (m_dropout_cudnn_desc != nullptr) {
      CHECK_CUDNN(cudnnDestroyDropoutDescriptor(m_dropout_cudnn_desc));
    }
    m_dropout_cudnn_desc = nullptr;

    // Setup RNG state
    size_t size;
    CHECK_CUDNN(cudnnDropoutGetStatesSize(this->m_cudnn->get_handle(), &size));
    m_states.Resize((size + sizeof(DataType) - 1) / sizeof(DataType), 1);

    // Setup dropout descriptor
    CHECK_CUDNN(cudnnCreateDropoutDescriptor(&m_dropout_cudnn_desc));
    CHECK_CUDNN(cudnnSetDropoutDescriptor(m_dropout_cudnn_desc,
                                          this->m_cudnn->get_handle(),
                                          float(1 - m_keep_prob),
                                          m_states.Buffer(),
                                          m_states.Height() * sizeof(DataType),
                                          get_generator()()));

  }
#endif // LBANN_HAS_CUDNN

  /** Probability of keeping each unit. */
  EvalType m_keep_prob;
  /** Current dropout mask (a scaled Bernoulli random matrix). */
  std::unique_ptr<AbsDistMat> m_mask;

#ifdef LBANN_HAS_CUDNN
  /** Dropout cuDNN descriptor. */
  cudnnDropoutDescriptor_t m_dropout_cudnn_desc;
  /** Tensor cuDNN descriptors. */
  cudnn::entrywise_layer_tensor_manager m_tensors_cudnn_desc;
  /** RNG state for cuDNN dropout. */
  GPUMat m_states;
  /** Work space for cuDNN dropout. */
  GPUMat m_reserve_space;
#endif // LBANN_HAS_CUDNN

};

} // namespace lbann

#endif // LBANN_LAYER_REGULARIZER_DROPOUT_HPP_INCLUDED<|MERGE_RESOLUTION|>--- conflicted
+++ resolved
@@ -136,33 +136,22 @@
     LBANN_ERROR("cuDNN not detected");
 #else
 
-<<<<<<< HEAD
-  #ifdef HYDROGEN_HAVE_CUB
-    // Set matrices to use CUB GPU memory pool
-    // Note: Activation matrix and error signal matrix own data during
-    // training and are matrix views during evaluation. To avoid
-    // expensive GPU memory allocation and deallocation, we use CUB's
-    // GPU memory pool.
-    if (Dev == El::Device::GPU) {
-      get_local_activations().SetMemoryMode(1);
-      get_local_error_signals().SetMemoryMode(1);
-    }
-  #endif
-=======
 #ifdef HYDROGEN_HAVE_CUB
     // Use CUB GPU memory pool for some matrices
     // Note: Activation matrix owns data during training and is a
     // matrix view during evaluation. To avoid expensive GPU memory
     // allocation and deallocation, we use CUB's GPU memory pool.
-    get_local_activations().SetMemoryMode(1);
-    m_reserve_space.SetMemoryMode(1);
-#endif
+    if (Dev == El::Device::GPU) {
+      get_local_activations().SetMemoryMode(1);
+      get_local_error_signals().SetMemoryMode(1);
+      m_reserve_space.SetMemoryMode(1);
+    }
+#endif // HYDROGEN_HAVE_CUB
 
     // Initialize cuDNN objects
     setup_dropout_cudnn_desc();
->>>>>>> 595e629d
-
-#endif
+
+#endif // LBANN_HAVE_CUDNN
   }
 
  protected:
@@ -176,6 +165,17 @@
       get_activations().Empty(false);
     }
     regularizer_layer::fp_setup_data(mini_batch_size);
+  }
+
+  void bp_setup_data(int mini_batch_size) override {
+    // If needed, reset matrix view without deallocating memory
+    // Note: Activation matrix owns data during training and is a
+    // matrix view during evaluation.
+    const auto& mode = this->m_model->get_execution_mode();
+    if (mode == execution_mode::training && m_keep_prob < EvalType(0)) {
+      get_error_signals().Empty(false);
+    }
+    regularizer_layer::bp_setup_data(mini_batch_size);
   }
 
   void fp_compute () override {
@@ -292,45 +292,26 @@
     const auto& gradient_wrt_output = get_prev_error_signals();
     const auto& local_gradient_wrt_output = gradient_wrt_output.LockedMatrix();
     auto& gradient_wrt_input = get_error_signals();
-<<<<<<< HEAD
-=======
     auto& local_gradient_wrt_input = gradient_wrt_input.Matrix();
 
     // Copy error signal if dropout is disabled
->>>>>>> 595e629d
     const auto& mode = this->m_model->get_execution_mode();
     if (mode != execution_mode::training || m_keep_prob < EvalType(0)) {
       El::LockedView(gradient_wrt_input, gradient_wrt_output);
     } else {
-      CHECK_CUDNN(cudnnDropoutBackward(this->m_cudnn->get_handle(),
-                                       m_dropout_cudnn_desc,
-                                       this->m_prev_error_signals_cudnn_desc,
-                                       gradient_wrt_output.LockedBuffer(),
-                                       this->m_error_signals_cudnn_desc,
-                                       gradient_wrt_input.Buffer(),
-                                       m_reserve_space.Buffer(),
-                                       m_reserve_space.Height() * sizeof(DataType)));
-    }
-<<<<<<< HEAD
-  #endif // LBANN_HAS_CUDNN
-=======
-
-    // Apply dropout backprop on each GPU
-    /// @todo This is technically incorrect since it overwrites the error signal
-    if (local_gradient_wrt_input.Height() > 0
-        && local_gradient_wrt_input.Width() > 0) {
-      CHECK_CUDNN(cudnnDropoutBackward(this->m_cudnn->get_handle(),
-                                       m_dropout_cudnn_desc,
-                                       m_tensors_cudnn_desc.get_prev_error_signals(),
-                                       local_gradient_wrt_output.LockedBuffer(),
-                                       m_tensors_cudnn_desc.get_error_signals(),
-                                       local_gradient_wrt_input.Buffer(),
-                                       m_reserve_space.Buffer(),
-                                       m_reserve_space.Height() * sizeof(DataType)));
-    }
-
-#endif // LBANN_HAS_CUDNN
->>>>>>> 595e629d
+      if (local_gradient_wrt_input.Height() > 0
+          && local_gradient_wrt_input.Width() > 0) {
+        CHECK_CUDNN(cudnnDropoutBackward(this->m_cudnn->get_handle(),
+                                         m_dropout_cudnn_desc,
+                                         m_tensors_cudnn_desc.get_prev_error_signals(),
+                                         local_gradient_wrt_output.LockedBuffer(),
+                                         m_tensors_cudnn_desc.get_error_signals(),
+                                         local_gradient_wrt_input.Buffer(),
+                                         m_reserve_space.Buffer(),
+                                         m_reserve_space.Height() * sizeof(DataType)));
+      }
+    }
+#endif // LBANN_HAS_CUDNN
   }
 
 #ifdef LBANN_HAS_CUDNN
