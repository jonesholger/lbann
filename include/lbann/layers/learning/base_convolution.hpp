////////////////////////////////////////////////////////////////////////////////
// Copyright (c) 2014-2016, Lawrence Livermore National Security, LLC.
// Produced at the Lawrence Livermore National Laboratory.
// Written by the LBANN Research Team (B. Van Essen, et al.) listed in
// the CONTRIBUTORS file. <lbann-dev@llnl.gov>
//
// LLNL-CODE-697807.
// All rights reserved.
//
// This file is part of LBANN: Livermore Big Artificial Neural Network
// Toolkit. For details, see http://software.llnl.gov/LBANN or
// https://github.com/LLNL/LBANN.
//
// Licensed under the Apache License, Version 2.0 (the "Licensee"); you
// may not use this file except in compliance with the License.  You may
// obtain a copy of the License at:
//
// http://www.apache.org/licenses/LICENSE-2.0
//
// Unless required by applicable law or agreed to in writing, software
// distributed under the License is distributed on an "AS IS" BASIS,
// WITHOUT WARRANTIES OR CONDITIONS OF ANY KIND, either express or
// implied. See the License for the specific language governing
// permissions and limitations under the license.
//
// base_convolution.hpp - Base class for convolution and deconvolution layers
////////////////////////////////////////////////////////////////////////////////

#ifndef LBANN_LAYER_BASE_CONVOLUTION_HPP_INCLUDED
#define LBANN_LAYER_BASE_CONVOLUTION_HPP_INCLUDED

#include <vector>
#include <omp.h>
#include "lbann/layers/learning/learning.hpp"
#include "lbann/base.hpp"
#include "lbann/layers/layer.hpp"
#include "lbann/weights/initializer.hpp"
#include "lbann/weights/fan_in_fan_out_initializers.hpp"
#include "lbann/utils/cudnn_wrapper.hpp"
#include "lbann/utils/exception.hpp"
#include "lbann/utils/random.hpp"
#include "lbann/utils/timer.hpp"
#include "lbann/utils/im2col.hpp"

namespace lbann {

/** Base convolution layer.
 *  Parent class for convolution and deconvolution layers.
 */
class base_convolution_layer : public learning {

 protected:

  /** Convolution kernel dimensions. */
  std::vector<int> m_kernel_dims;
  /** Convolution padding. */
  std::vector<int> m_conv_pads;
  /** Convolution strides. */
  std::vector<int> m_conv_strides;

  /** Size of convolutional kernel. */
  int m_kernel_size;
  
  /** Scaling factor for bias term.
   *  If the scaling factor is zero, bias is not applied.
   */
  DataType m_bias_scaling_factor;

  /** View into convolutional kernel weights. */
  AbsDistMat *m_kernel_weights_v;
  /** View into bias weights. */
  AbsDistMat *m_bias_weights_v;

  /** Convolutional kernel weights gradient.
   *  This is this layer's contribution to the objective function
   *  gradient w.r.t. the convolutional kernel weights.
   */
  AbsDistMat *m_kernel_weights_gradient;
  /** Bias weights gradient.
   *  This is this layer's contribution to the objective function
   *  gradient w.r.t. the bias weights.
   */
  AbsDistMat *m_bias_weights_gradient;

#ifdef __LIB_CUDNN

  /** Bias tensor cuDNN descriptor. */
  cudnnTensorDescriptor_t m_bias_cudnn_desc;
  /** Convolution kernel cuDNN descriptor. */
  cudnnFilterDescriptor_t m_kernel_cudnn_desc;
  /** Convolution cuDNN descriptor. */
  cudnnConvolutionDescriptor_t m_convolution_cudnn_desc;

  /** GPU memory for convolution kernel gradient. */
  std::vector<DataType*> m_kernel_weights_gradient_d;
  /** GPU memory for convolution bias gradient. */
  std::vector<DataType*> m_bias_weights_gradient_d;

#endif // __LIB_CUDNN

  public:

  base_convolution_layer(lbann_comm *comm,
                         int num_data_dims,
                         int num_output_channels,
                         std::vector<int> conv_dims,
                         std::vector<int> conv_pads,
                         std::vector<int> conv_strides,
                         bool has_bias,
                         cudnn::cudnn_manager *cudnn)
    : learning(comm) {

    if (conv_dims.size() == 1) {
      conv_dims.resize(num_data_dims, conv_dims[0]);
    } 
    if (conv_pads.size() == 1) {
      conv_pads.resize(num_data_dims, conv_pads[0]);
    }
    if (conv_strides.size() == 1) {
      conv_strides.resize(num_data_dims, conv_strides[0]);
    }
    if ((int)conv_dims.size() != num_data_dims
        && (int)conv_pads.size() != num_data_dims
        && (int)conv_strides.size() != num_data_dims) {
      std::stringstream err;
      err << __FILE__ << " " << __LINE__ << " :: "
          << "invalid number of convolution parameters " 
          << "(expected " << num_data_dims << " parameters, "
          << "conv_dims has " << conv_dims.size() << ", "
          << "conv_pads has " << conv_pads.size() << ", "
          << "conv_strides has " << conv_strides.size() << ")";
      throw lbann_exception(err.str());
    }

    // Initialize convolution parameters
    m_kernel_dims = conv_dims;
    m_kernel_dims.insert(m_kernel_dims.begin(), num_output_channels);
    m_conv_pads = conv_pads;
    m_conv_strides = conv_strides;

    // Initialize bias
    m_bias_scaling_factor = has_bias ? DataType(1) : DataType(0);

  #ifdef __LIB_CUDNN

    // Initialize cuDNN objects
    this->m_cudnn = cudnn;
    m_bias_cudnn_desc = nullptr;
    m_kernel_cudnn_desc = nullptr;
    m_convolution_cudnn_desc = nullptr;

  #endif // #ifdef __LIB_CUDNN

  }

  base_convolution_layer(const base_convolution_layer& other) :
    learning(other),
    m_kernel_dims(other.m_kernel_dims),
    m_conv_pads(other.m_conv_pads),
    m_conv_strides(other.m_conv_strides),
    m_kernel_size(other.m_kernel_size),
    m_bias_scaling_factor(other.m_bias_scaling_factor) {

    // Copy matrices
    m_kernel_weights_v = other.m_kernel_weights_v->Copy();
    m_bias_weights_v = other.m_bias_weights_v->Copy();
    m_kernel_weights_gradient = other.m_kernel_weights_gradient->Copy();
    m_bias_weights_gradient = other.m_bias_weights_gradient->Copy();

  #ifdef __LIB_CUDNN

    // Copy cuDNN objects
    m_bias_cudnn_desc = nullptr;
    m_kernel_cudnn_desc = nullptr;
    m_convolution_cudnn_desc = nullptr;
    cudnn::copy_tensor_cudnn_desc(other.m_bias_cudnn_desc,
                                  m_bias_cudnn_desc);
    cudnn::copy_kernel_cudnn_desc(other.m_kernel_cudnn_desc,
                                  m_kernel_cudnn_desc);
    cudnn::copy_convolution_cudnn_desc(other.m_convolution_cudnn_desc,
                                       m_convolution_cudnn_desc);

    // Copy GPU data
    m_kernel_weights_gradient_d = m_cudnn->copy(other.m_kernel_weights_gradient_d,
                                                this->m_kernel_weights_gradient->Height(),
                                                this->m_kernel_weights_gradient->Width());
    m_bias_weights_gradient_d = m_cudnn->copy(other.m_bias_weights_gradient_d,
                                              this->m_bias_weights_gradient->Height(),
                                              this->m_bias_weights_gradient->Width());

  #endif // __LIB_CUDNN

    // Update views
    setup_views();

  }

  base_convolution_layer& operator=(const base_convolution_layer& other) {
    learning::operator=(other);
    m_kernel_dims = other.m_kernel_dims;
    m_conv_pads = other.m_conv_pads;
    m_conv_strides = other.m_conv_strides;
    m_kernel_size = other.m_kernel_size;
    m_bias_scaling_factor = other.m_bias_scaling_factor;

    // Copy matrices
  #define COPY_MATRIX(src, dst)                 \
    do {                                        \
      if(src != nullptr && dst != nullptr) {    \
        El::Copy(*src, *dst);                   \
      }                                         \
      if(src != nullptr && dst == nullptr) {    \
        dst = src->Copy();                      \
      }                                         \
      if(src == nullptr && dst != nullptr) {    \
        delete dst;                             \
        dst = nullptr;                          \
      }                                         \
    } while(false)
    COPY_MATRIX(other.m_kernel_weights_v, m_kernel_weights_v);
    COPY_MATRIX(other.m_bias_weights_v, m_bias_weights_v);
    COPY_MATRIX(other.m_kernel_weights_gradient, m_kernel_weights_gradient);
    COPY_MATRIX(other.m_bias_weights_gradient, m_bias_weights_gradient);
  #undef COPY_MATRIX

  #ifdef __LIB_CUDNN

    // Copy cuDNN objects
    cudnn::copy_tensor_cudnn_desc(other.m_bias_cudnn_desc,
                                  m_bias_cudnn_desc);
    cudnn::copy_kernel_cudnn_desc(other.m_kernel_cudnn_desc,
                                  m_kernel_cudnn_desc);
    cudnn::copy_convolution_cudnn_desc(other.m_convolution_cudnn_desc,
                                       m_convolution_cudnn_desc);

    // Copy GPU data
    if (m_cudnn != nullptr) {
      m_cudnn->deallocate_on_gpus(m_kernel_weights_gradient_d);
      m_cudnn->deallocate_on_gpus(m_bias_weights_gradient_d);
      m_kernel_weights_gradient_d = m_cudnn->copy(other.m_kernel_weights_gradient_d,
                                                  this->m_kernel_weights_gradient->Height(),
                                                  this->m_kernel_weights_gradient->Width());
      m_bias_weights_gradient_d = m_cudnn->copy(other.m_bias_weights_gradient_d,
                                                this->m_bias_weights_gradient->Height(),
                                                this->m_bias_weights_gradient->Width());
    }

  #endif // __LIB_CUDNN

    // Update views
    setup_views();

    return *this;
  }

  ~base_convolution_layer() override {
  #ifdef __LIB_CUDNN
    // Destroy cuDNN objects
    if(m_bias_cudnn_desc) {
      CHECK_CUDNN(cudnnDestroyTensorDescriptor(m_bias_cudnn_desc));
    }
    if(m_kernel_cudnn_desc) {
      CHECK_CUDNN(cudnnDestroyFilterDescriptor(m_kernel_cudnn_desc));
    }
    if(m_convolution_cudnn_desc) {
      CHECK_CUDNN(cudnnDestroyConvolutionDescriptor(m_convolution_cudnn_desc));
    }

    if (this->m_cudnn != nullptr) {
      // Deallocate GPU memory
      this->m_cudnn->deallocate_on_gpus(m_kernel_weights_gradient_d);
      this->m_cudnn->deallocate_on_gpus(m_bias_weights_gradient_d);
    }

  #endif // __LIB_CUDNN

    // Delete matrix views
    delete m_kernel_weights_v;
    delete m_bias_weights_v;
    delete m_kernel_weights_gradient;
    delete m_bias_weights_gradient;

  }


  template<data_layout T_layout> void initialize_distributed_matrices() {
    learning::initialize_distributed_matrices<T_layout>();
    m_kernel_weights_gradient = new StarMat(this->m_comm->get_model_grid());
    m_bias_weights_gradient = new StarMat(this->m_comm->get_model_grid());
    m_kernel_weights_v = new StarMat(this->m_comm->get_model_grid());
    m_bias_weights_v = new StarMat(this->m_comm->get_model_grid());
  }

  /** Setup layer data.
   *  The kernel weights are setup in the convolution and
   *  deconvolution classes. */
  void setup_data() override {
    learning::setup_data();

    // Initialize default weights if none are provided
    if (this->m_weights.size() > 2) {
      std::stringstream err;
      err << __FILE__ << " " << __LINE__ << " :: "
          << "attempted to setup " << m_name << " with an invalid number of weights";
      throw lbann_exception(err.str());
    }
    this->m_weights.resize(2, nullptr);
    if (this->m_weights[0] == nullptr) {
      this->m_weights[0] = new weights(this->m_comm, this->m_cudnn);
      this->m_weights[0]->set_name(this->m_name + "_kernel_weights");
      this->m_weights[0]->set_initializer(new he_normal_initializer(this->m_comm));
      this->m_weights[0]->set_optimizer(m_neural_network_model->create_optimizer());
      this->m_neural_network_model->add_weights(this->m_weights[0]);
    }
    if (this->m_weights[1] == nullptr) {
      this->m_weights[1] = new weights(this->m_comm, this->m_cudnn);
      this->m_weights[1]->set_name(this->m_name + "_bias_weights");
      this->m_weights[1]->set_initializer(new constant_initializer(this->m_comm, DataType(0)));
      this->m_weights[1]->set_optimizer(m_neural_network_model->create_optimizer());
      this->m_neural_network_model->add_weights(this->m_weights[1]);
    }

    // Initialize Glorot or He weight initialization
    fan_in_fan_out_initializer* cast_initializer
      = dynamic_cast<fan_in_fan_out_initializer*>(&this->m_weights[0]->get_initializer());
    if (cast_initializer != nullptr) {
      cast_initializer->set_fan_in(m_kernel_size / this->m_neuron_dims[0]);
      cast_initializer->set_fan_out(m_kernel_size / this->m_prev_neuron_dims[0]);
    }
    
    // Initialize bias
    this->m_weights[1]->setup(this->m_neuron_dims[0], 1,
                              El::STAR, El::STAR);
    El::Zeros(*this->m_bias_weights_gradient,
              this->m_weights[1]->get_height(),
              this->m_weights[1]->get_width());

  }

  void setup_views() override {
    learning::setup_views();
    if ((m_weights.size() < 1u) || (this->m_weights[0] == nullptr)) {
      std::stringstream err;
      err << __FILE__ << ' ' << __LINE__ << " :: " << m_name
          << " base_convolution_layer::setup_views() uninitialized kernel weights";
      throw lbann_exception(err.str());
    }
    this->m_weights[0]->get_values_view(*m_kernel_weights_v);
    if (m_bias_scaling_factor != DataType(0)) {
      if ((m_weights.size() < 2u) || (this->m_weights[1] == nullptr)) {
        std::stringstream err;
        err << __FILE__ << ' ' << __LINE__ << " :: " << m_name
            << " base_convolution_layer::setup_views() uninitialized bias weights";
        throw lbann_exception(err.str());
      }
      this->m_weights[1]->get_values_view(*m_bias_weights_v);
    }
  }

  /// Initialize GPU objects
  void setup_gpu() override {
    learning::setup_gpu();
  #ifndef __LIB_CUDNN
    throw lbann_exception("base_convolution_layer: cuDNN not detected");
  #else

    // Set kernel descriptor
    CHECK_CUDNN(cudnnCreateFilterDescriptor(&m_kernel_cudnn_desc));
    CHECK_CUDNN(cudnnSetFilterNdDescriptor(m_kernel_cudnn_desc,
                                           cudnn::get_cudnn_data_type(),
                                           CUDNN_TENSOR_NCHW,
                                           m_kernel_dims.size(),
                                           m_kernel_dims.data()));

    // Set convolution descriptor
    // Note: upscales are not supported as of cuDNN v5.1
    CHECK_CUDNN(cudnnCreateConvolutionDescriptor(&m_convolution_cudnn_desc));
    std::vector<int> conv_upscales(this->m_num_neuron_dims-1, 1);
    CHECK_CUDNN(cudnnSetConvolutionNdDescriptor(m_convolution_cudnn_desc,
                                                m_conv_pads.size(),
                                                m_conv_pads.data(),
                                                m_conv_strides.data(),
                                                conv_upscales.data(),
                                                CUDNN_CROSS_CORRELATION,
                                                cudnn::get_cudnn_data_type()));

    // Set bias tensor descriptor
    std::vector<int> bias_dims(this->m_num_neuron_dims, 1);
    bias_dims[0] = this->m_neuron_dims[0];
    cudnn::set_tensor_cudnn_desc(m_bias_cudnn_desc, 1, bias_dims);

    // Allocate GPU memory
    this->m_cudnn->allocate_on_gpus(this->m_kernel_weights_gradient_d,
                                    this->m_kernel_weights_gradient->Height(),
                                    this->m_kernel_weights_gradient->Width());
    if(m_bias_scaling_factor != DataType(0)) {
      this->m_cudnn->allocate_on_gpus(this->m_bias_weights_gradient_d,
                                      this->m_bias_weights_gradient->Height(),
                                      this->m_bias_weights_gradient->Width());
    }

  #endif // #ifdef __LIB_CUDNN
  }

 protected:

  /** Convolution with cuDNN. */
  void apply_convolution_cudnn(bool during_forward_prop) {
  #ifndef __LIB_CUDNN
    throw lbann_exception("base_convolution_layer: cuDNN not detected");
  #else

    // Useful constants
    const DataType one = 1;
    const DataType zero = 0;

    // Initialize input and output
    cudnnTensorDescriptor_t input_cudnn_desc, output_cudnn_desc;
    std::vector<DataType*> input_d, output_d;
    if(during_forward_prop) {
      input_cudnn_desc = this->m_prev_neurons_cudnn_desc;
      output_cudnn_desc = this->m_neurons_cudnn_desc;
      input_d = this->m_prev_activations_d;
      output_d = this->m_activations_d;
    }
    else {
      input_cudnn_desc = this->m_neurons_cudnn_desc;
      output_cudnn_desc = this->m_prev_neurons_cudnn_desc;
      input_d = this->m_prev_error_signal_d;
      output_d = this->m_error_signal_d;
    }

    // Get kernel weights
    std::vector<DataType*> kernel_weights_d = m_weights[0]->get_values_gpu();

    // Perform convolution on each GPU
    const int num_gpus = this->m_cudnn->get_num_gpus();
    for(int i=0; i<num_gpus; ++i) {

      // Get work space
      size_t work_space_size = this->m_cudnn->get_work_space_size(i);
      if(work_space_size == 0) {
        this->m_cudnn->set_maximum_work_space_size(i);
        work_space_size = this->m_cudnn->get_work_space_size(i);
      }
      void *work_space = this->m_cudnn->get_work_space(i);

      // Determine convolution algorithm
      cudnnConvolutionFwdAlgo_t convolution_cudnn_algorithm
        = CUDNN_CONVOLUTION_FWD_ALGO_IMPLICIT_GEMM;
      CHECK_CUDNN(cudnnGetConvolutionForwardAlgorithm(this->m_cudnn->get_handle(i),
                                                      input_cudnn_desc,
                                                      m_kernel_cudnn_desc,
                                                      m_convolution_cudnn_desc,
                                                      output_cudnn_desc,
                                                      CUDNN_CONVOLUTION_FWD_SPECIFY_WORKSPACE_LIMIT,
                                                      work_space_size,
                                                      &convolution_cudnn_algorithm));

      // Apply convolution
      CHECK_CUDA(cudaSetDevice(this->m_cudnn->get_gpu(i)));
      CHECK_CUDNN(cudnnSetStream(this->m_cudnn->get_handle(i),
                                 this->m_cudnn->get_stream(i)));
      CHECK_CUDNN(cudnnConvolutionForward(this->m_cudnn->get_handle(i),
                                          &one,
                                          input_cudnn_desc,
                                          input_d[i],
                                          m_kernel_cudnn_desc,
                                          kernel_weights_d[i],
                                          m_convolution_cudnn_desc,
                                          convolution_cudnn_algorithm,
                                          work_space,
                                          work_space_size,
                                          &zero,
                                          output_cudnn_desc,
                                          output_d[i]));

    }

  #endif // #ifndef __LIB_CUDNN
  }

  /** Transposed convolution with cuDNN. */
  void apply_transposed_convolution_cudnn(bool during_forward_prop) {
  #ifndef __LIB_CUDNN
    throw lbann_exception("base_convolution_layer: cuDNN not detected");
  #else

    // Useful constants
    const DataType one = 1;
    const DataType zero = 0;

    // Initialize input and output
    cudnnTensorDescriptor_t input_cudnn_desc, output_cudnn_desc;
    std::vector<DataType*> input_d, output_d;
    if(during_forward_prop) {
      input_cudnn_desc = this->m_prev_neurons_cudnn_desc;
      output_cudnn_desc = this->m_neurons_cudnn_desc;
      input_d = this->m_prev_activations_d;
      output_d = this->m_activations_d;
    }
    else {
      input_cudnn_desc = this->m_neurons_cudnn_desc;
      output_cudnn_desc = this->m_prev_neurons_cudnn_desc;
      input_d = this->m_prev_error_signal_d;
      output_d = this->m_error_signal_d;
    }

    // Get kernel weights
    std::vector<DataType*> kernel_weights_d = m_weights[0]->get_values_gpu();

    // Perform transposed convolution on each GPU
    const int num_gpus = this->m_cudnn->get_num_gpus();
    for(int i=0; i<num_gpus; ++i) {

      // Get work space
      size_t work_space_size = this->m_cudnn->get_work_space_size(i);
      if(work_space_size == 0) {
        this->m_cudnn->set_maximum_work_space_size(i);
        work_space_size = this->m_cudnn->get_work_space_size(i);
      }
      void *work_space = this->m_cudnn->get_work_space(i);

      // Determine transposed convolution algorithm
      cudnnConvolutionBwdDataAlgo_t transposed_convolution_cudnn_algorithm
        = CUDNN_CONVOLUTION_BWD_DATA_ALGO_0;
      CHECK_CUDNN(cudnnGetConvolutionBackwardDataAlgorithm(this->m_cudnn->get_handle(i),
                                                           m_kernel_cudnn_desc,
                                                           input_cudnn_desc,
                                                           m_convolution_cudnn_desc,
                                                           output_cudnn_desc,
                                                           CUDNN_CONVOLUTION_BWD_DATA_SPECIFY_WORKSPACE_LIMIT,
                                                           work_space_size,
                                                           &transposed_convolution_cudnn_algorithm));

      // Perform transposed convolution
      CHECK_CUDA(cudaSetDevice(this->m_cudnn->get_gpu(i)));
      CHECK_CUDNN(cudnnSetStream(this->m_cudnn->get_handle(i),
                                 this->m_cudnn->get_stream(i)));
      CHECK_CUDNN(cudnnConvolutionBackwardData(this->m_cudnn->get_handle(i),
                                               &one,
                                               m_kernel_cudnn_desc,
                                               kernel_weights_d[i],
                                               input_cudnn_desc,
                                               input_d[i],
                                               m_convolution_cudnn_desc,
                                               transposed_convolution_cudnn_algorithm,
                                               work_space,
                                               work_space_size,
                                               &zero,
                                               output_cudnn_desc,
                                               output_d[i]));

    }

  #endif // #ifndef __LIB_CUDNN
  }

  void apply_bias_cudnn() {
  #ifndef __LIB_CUDNN
    throw lbann_exception("base_convolution_layer: cuDNN not detected");
  #else

    // Useful constant
    const DataType one = 1;

    // Return immediately if there is no bias
    if(m_bias_scaling_factor == DataType(0)) return;

    // Get kernel weights
    std::vector<DataType*> bias_weights_d = m_weights[1]->get_values_gpu();

    // Apply bias on each GPU
    const int num_gpus = this->m_cudnn->get_num_gpus();
    for(int i=0; i<num_gpus; ++i) {
      CHECK_CUDA(cudaSetDevice(this->m_cudnn->get_gpu(i)));
      CHECK_CUDNN(cudnnSetStream(this->m_cudnn->get_handle(i),
                                 this->m_cudnn->get_stream(i)));
      CHECK_CUDNN(cudnnAddTensor(this->m_cudnn->get_handle(i),
                                 &m_bias_scaling_factor,
                                 m_bias_cudnn_desc,
                                 bias_weights_d[i],
                                 &one,
                                 this->m_neurons_cudnn_desc,
                                 this->m_activations_d[i]));
    }

  #endif // __LIB_CUDNN
  }

  void compute_gradients_cudnn(bool using_transposed_convolution) {
  #ifndef __LIB_CUDNN
    throw lbann_exception("base_convolution_layer: cuDNN not detected");
  #else

    // Useful constants
    const DataType zero = 0;
    const int num_gpus = this->m_cudnn->get_num_gpus();
    const int effective_mini_batch_size = this->m_neural_network_model->get_effective_mini_batch_size();

    // Clear unused columns in previous error signal matrix
    this->m_cudnn->clear_unused_columns_on_gpus(this->m_prev_error_signal_d,
                                                this->m_num_neurons,
                                                this->m_prev_error_signal->LocalWidth(),
                                                this->m_mini_batch_size_per_gpu);


    // Compute bias gradient
    optimizer* bias_optimizer = m_weights[1]->get_optimizer();
    if(bias_optimizer != nullptr && m_bias_scaling_factor != DataType(0)) {
      const DataType bias_scale = m_bias_scaling_factor / effective_mini_batch_size;
      for(int i=0; i<num_gpus; ++i) {
        CHECK_CUDA(cudaSetDevice(this->m_cudnn->get_gpu(i)));
        CHECK_CUDNN(cudnnSetStream(this->m_cudnn->get_handle(i),
                                   this->m_cudnn->get_stream(i)));
        CHECK_CUDNN(cudnnConvolutionBackwardBias(this->m_cudnn->get_handle(i),
                                                 &bias_scale,
                                                 this->m_neurons_cudnn_desc,
                                                 this->m_prev_error_signal_d[i],
                                                 &zero,
                                                 m_bias_cudnn_desc,
                                                 m_bias_weights_gradient_d[i]));
      }
      bias_optimizer->allreduce_and_add_to_gradient_gpu(m_bias_weights_gradient_d);
    }

    // Compute kernel gradient
    optimizer* kernel_optimizer = m_weights[0]->get_optimizer();
    if(kernel_optimizer != nullptr) {
      const DataType kernel_scale = DataType(1) / effective_mini_batch_size;
      for(int i=0; i<num_gpus; ++i) {
        CHECK_CUDA(cudaSetDevice(this->m_cudnn->get_gpu(i)));
        CHECK_CUDNN(cudnnSetStream(this->m_cudnn->get_handle(i),
                                   this->m_cudnn->get_stream(i)));

        // Get work space
        size_t work_space_size = this->m_cudnn->get_work_space_size(i);
        if(work_space_size == 0) {
          this->m_cudnn->set_maximum_work_space_size(i);
          work_space_size = this->m_cudnn->get_work_space_size(i);
        }
        void *work_space = this->m_cudnn->get_work_space(i);
      
        // Determine algorithm and compute kernel gradient
        cudnnConvolutionBwdFilterAlgo_t kernel_gradient_cudnn_algorithm
          = CUDNN_CONVOLUTION_BWD_FILTER_ALGO_0;
        if(using_transposed_convolution) {
          CHECK_CUDNN(cudnnGetConvolutionBackwardFilterAlgorithm(this->m_cudnn->get_handle(i),
                                                                 this->m_neurons_cudnn_desc,
                                                                 this->m_prev_neurons_cudnn_desc,
                                                                 m_convolution_cudnn_desc,
                                                                 m_kernel_cudnn_desc,
                                                                 CUDNN_CONVOLUTION_BWD_FILTER_SPECIFY_WORKSPACE_LIMIT,
                                                                 work_space_size,
                                                                 &kernel_gradient_cudnn_algorithm));
          CHECK_CUDNN(cudnnConvolutionBackwardFilter(this->m_cudnn->get_handle(i),
                                                     &kernel_scale,
                                                     this->m_neurons_cudnn_desc,
                                                     this->m_prev_error_signal_d[i],
                                                     this->m_prev_neurons_cudnn_desc,
                                                     this->m_prev_activations_d[i],
                                                     m_convolution_cudnn_desc,
                                                     kernel_gradient_cudnn_algorithm,
                                                     work_space,
                                                     work_space_size,
                                                     &zero,
                                                     m_kernel_cudnn_desc,
                                                     m_kernel_weights_gradient_d[i]));
        }
        else {
          CHECK_CUDNN(cudnnGetConvolutionBackwardFilterAlgorithm(this->m_cudnn->get_handle(i),
                                                                 this->m_prev_neurons_cudnn_desc,
                                                                 this->m_neurons_cudnn_desc,
                                                                 m_convolution_cudnn_desc,
                                                                 m_kernel_cudnn_desc,
                                                                 CUDNN_CONVOLUTION_BWD_FILTER_SPECIFY_WORKSPACE_LIMIT,
                                                                 work_space_size,
                                                                 &kernel_gradient_cudnn_algorithm));
          CHECK_CUDNN(cudnnConvolutionBackwardFilter(this->m_cudnn->get_handle(i),
                                                     &kernel_scale,
                                                     this->m_prev_neurons_cudnn_desc,
                                                     this->m_prev_activations_d[i],
                                                     this->m_neurons_cudnn_desc,
                                                     this->m_prev_error_signal_d[i],
                                                     m_convolution_cudnn_desc,
                                                     kernel_gradient_cudnn_algorithm,
                                                     work_space,
                                                     work_space_size,
                                                     &zero,
                                                     m_kernel_cudnn_desc,
                                                     m_kernel_weights_gradient_d[i]));
        }

      }

      // Add gradient contribution
      kernel_optimizer->allreduce_and_add_to_gradient_gpu(m_kernel_weights_gradient_d);
      
    }
<<<<<<< HEAD
    *this->m_weights_gradient
      *= DataType(1) / this->m_neural_network_model->get_effective_mini_batch_size();
    m_comm->allreduce(*this->m_weights_gradient,
                      this->m_weights_gradient->RedundantComm());
=======
>>>>>>> ab01a89b

  #endif // __LIB_CUDNN
  }

  /** Convolution with im2col GEMM algorithm. */
  void apply_convolution_im2col(bool during_forward_prop) {

    // Initialize input and output
    AbsDistMat *input, *output;
    std::vector<int> input_dims, output_dims;
    int output_size;
    if(during_forward_prop) {
      input = this->m_prev_activations;
      output = this->m_activations_v;
      input_dims = this->m_prev_neuron_dims;
      output_dims = this->m_neuron_dims;
      output_size = this->m_num_neurons;
    }
    else {
      input = this->m_prev_error_signal;
      output = this->m_error_signal_v;      
      input_dims = this->m_neuron_dims;
      output_dims = this->m_prev_neuron_dims;
      output_size = this->m_num_prev_neurons;
    }

    // Setup view
    this->m_weights[0]->get_values_view(*m_kernel_weights_v);

    // Get local matrices
    const Mat& input_local = input->LockedMatrix();
    const Mat& kernel_weights_local = m_kernel_weights_v->LockedMatrix();
    Mat& output_local = output->Matrix();

    // Initialize matrices
    const int m = output_size / output_dims[0];
    const int n = output_dims[0];
    const int k = m_kernel_size / output_dims[0];
    Mat im2col_matrix(k, m);
    Mat input_col, output_col;

    // Iterate through input columns
    const El::Int width_local = input_local.Width();
    for(El::Int col = 0; col < width_local; ++col) {

      // Construct im2col matrix from current input column
      El::LockedView(input_col, input_local, El::ALL, El::IR(col));
      im2col(input_col,
             im2col_matrix,
             input_dims[0],
             input_dims.size() - 1,
             &input_dims[1],
             m_conv_pads.data(),
             &m_kernel_dims[2],
             m_conv_strides.data());

      // Apply convolution to current input column
      output_col.Attach(m, n, output_local.Buffer(0, col), m);
      El::Gemm(El::TRANSPOSE, El::NORMAL,
               DataType(1), im2col_matrix, kernel_weights_local,
               DataType(0), output_col);

    }

  }

  /** Transposed convolution with im2col GEMM algorithm. */
  void apply_transposed_convolution_im2col(bool during_forward_prop) {

    // Initialize input and output
    AbsDistMat *input, *output;
    std::vector<int> input_dims, output_dims;
    int input_size;
    if(during_forward_prop) {
      input = this->m_prev_activations;
      output = this->m_activations_v;
      input_dims = this->m_prev_neuron_dims;
      input_size = this->m_num_prev_neurons;
      output_dims = this->m_neuron_dims;
    }
    else {
      input = this->m_prev_error_signal;
      output = this->m_error_signal_v;
      input_dims = this->m_neuron_dims;
      input_size = this->m_num_neurons;
      output_dims = this->m_prev_neuron_dims;
    }

    // Setup view
    this->m_weights[0]->get_values_view(*m_kernel_weights_v);

    // Get local matrices
    const Mat& input_local = input->LockedMatrix();
    const Mat& kernel_weights_local = m_kernel_weights_v->LockedMatrix();
    Mat& output_local = output->Matrix();

    // Initialize matrices
    const int m = m_kernel_size / input_dims[0];
    const int n = input_size / input_dims[0];
    const int k = input_dims[0];
    Mat im2col_matrix(m, n);
    Mat input_col, output_col;

    // Iterate through input columns
    const El::Int width_local = input_local.Width();
    for(El::Int col = 0; col < width_local; ++col) {

      // Apply transposed convolution to current input column
      input_col.LockedAttach(n, k, input_local.LockedBuffer(0, col), n);
      El::Gemm(El::NORMAL, El::TRANSPOSE,
               DataType(1), kernel_weights_local, input_col,
               DataType(0), im2col_matrix);

      // Perform col2im to accumulate contributions from each kernel
      // position
      El::View(output_col, output_local, El::ALL, El::IR(col));
      col2im(im2col_matrix,
             output_col,
             output_dims[0],
             output_dims.size() - 1,
             &output_dims[1],
             m_conv_pads.data(),
             &m_kernel_dims[2],
             m_conv_strides.data());

    }

  }

  void apply_bias_cpu() {

    // Return immediately if there is no bias
    if(m_bias_scaling_factor == DataType(0)) return;

    // Setup view
    this->m_weights[1]->get_values_view(*m_bias_weights_v);

    // Get local matrices
    const Mat& bias_weights_local = this->m_bias_weights_v->LockedMatrix();
    Mat& activations_local = m_activations_v->Matrix();

    // Get output parameters
    const El::Int width_local = activations_local.Width();
    const El::Int num_output_channels = this->m_neuron_dims[0];
    const El::Int num_per_output_channel = this->m_num_neurons / num_output_channels;

    // Apply bias to each output channel
    #pragma omp parallel for
    for(El::Int channel = 0; channel < num_output_channels; ++channel) {
      const El::Int row_start = channel * num_per_output_channel;
      const El::Int row_end = (channel+1) * num_per_output_channel;
      const DataType bias_term
        = m_bias_scaling_factor * bias_weights_local(channel, 0);
      for(El::Int col = 0; col < width_local; ++col) {
        for(El::Int row = row_start; row < row_end; ++row) {
          activations_local(row, col) += bias_term;
        }
      }
    }

  }

  void compute_gradients_im2col(bool using_transposed_convolution) {

    // Get local matrices
    const Mat& prev_activations_local = this->m_prev_activations->LockedMatrix();
    const Mat& prev_error_signal_local = this->m_prev_error_signal->LockedMatrix();
    Mat& kernel_weights_gradient_local = m_kernel_weights_gradient->Matrix();
    Mat& bias_weights_gradient_local = m_bias_weights_gradient->Matrix();

    // Get convolution parameters
    const El::Int width_local = prev_activations_local.Width();
    const int num_input_channels = this->m_prev_neuron_dims[0];
    const int num_output_channels = this->m_neuron_dims[0];
    const int num_per_output_channel = this->m_num_neurons / num_output_channels;

    // Initialize weight gradients to zero
    El::Zero(kernel_weights_gradient_local);
    El::Zero(bias_weights_gradient_local);

    // Compute bias gradient
    // Note: Sum is computed with Kahan summation
    optimizer* bias_optimizer = this->m_weights[1]->get_optimizer();
    if(m_bias_scaling_factor != DataType(0) && bias_optimizer != nullptr) {
      #pragma omp parallel for
      for(int channel = 0; channel < num_output_channels; ++channel) {
        const El::Int row_start = channel * num_per_output_channel;
        const El::Int row_end = (channel+1) * num_per_output_channel;
        DataType sum = 0;
        DataType correction = 0;
        for(El::Int col = 0; col < width_local; ++col) {
          for(El::Int row = row_start; row < row_end; ++row) {
            DataType term = prev_error_signal_local(row, col);
            term += correction;
            const DataType next_sum = sum + term;
            correction = term - (next_sum - sum);
            sum = next_sum;
          }
        }
        bias_weights_gradient_local(channel, 0) = m_bias_scaling_factor * sum;
      }
      El::Scale(DataType(1) / this->m_neural_network_model->get_effective_mini_batch_size(),
                *m_bias_weights_gradient);
      bias_optimizer->allreduce_and_add_to_gradient(*m_bias_weights_gradient);
    }

    // Stop early if kernel is not being optimized
    optimizer* kernel_optimizer = this->m_weights[0]->get_optimizer();
    if (kernel_optimizer == nullptr) { return; }

    // Initialize im2col matrix
    const int m = (using_transposed_convolution ?
                   m_kernel_size / num_input_channels :
                   m_kernel_size / num_output_channels);
    const int n = (using_transposed_convolution ?
                   num_input_channels :
                   num_output_channels);
    const int k = (using_transposed_convolution ?
                   this->m_num_prev_neurons / num_input_channels :
                   this->m_num_neurons / num_output_channels);
    Mat im2col_matrix(m, k);

    // Compute kernel gradient contributions from each data sample
    for(El::Int col = 0; col < width_local; ++col) {
      if(using_transposed_convolution) {
        const Mat prev_activations_col(k, n, prev_activations_local.LockedBuffer(0,col), k);
        const Mat prev_error_signal_col
          = El::LockedView(prev_error_signal_local, El::ALL, El::IR(col));
        im2col(prev_error_signal_col,
               im2col_matrix,
               num_output_channels,
               this->m_num_neuron_dims - 1,
               &this->m_neuron_dims[1],
               m_conv_pads.data(),
               &m_kernel_dims[2],
               m_conv_strides.data());
        El::Gemm(NORMAL, NORMAL,
                 DataType(1), im2col_matrix, prev_activations_col,
                 DataType(1), kernel_weights_gradient_local);
      }
      else {
        const Mat prev_activations_col
          = El::LockedView(prev_activations_local, El::ALL, El::IR(col));
        const Mat prev_error_signal_col(k, n, prev_error_signal_local.LockedBuffer(0,col), k);
        im2col(prev_activations_col,
               im2col_matrix,
               num_input_channels,
               this->m_num_prev_neuron_dims - 1,
               &this->m_prev_neuron_dims[1],
               m_conv_pads.data(),
               &m_kernel_dims[2],
               m_conv_strides.data());
        El::Gemm(NORMAL, NORMAL,
                 DataType(1), im2col_matrix, prev_error_signal_col,
                 DataType(1), kernel_weights_gradient_local);
      }
    }

    // Scale and accumulate gradients
<<<<<<< HEAD
    *this->m_weights_gradient *= 
      DataType(1) / this->m_neural_network_model->get_effective_mini_batch_size();
    m_comm->allreduce(*this->m_weights_gradient,
                      this->m_weights_gradient->RedundantComm());

  }
=======
    El::Scale(DataType(1) / this->m_neural_network_model->get_effective_mini_batch_size(),
              *m_kernel_weights_gradient);
    kernel_optimizer->allreduce_and_add_to_gradient(*m_kernel_weights_gradient);
>>>>>>> ab01a89b

  }

};
}

#endif // LBANN_LAYER_BASE_CONVOLUTION_HPP_INCLUDED<|MERGE_RESOLUTION|>--- conflicted
+++ resolved
@@ -697,13 +697,6 @@
       kernel_optimizer->allreduce_and_add_to_gradient_gpu(m_kernel_weights_gradient_d);
       
     }
-<<<<<<< HEAD
-    *this->m_weights_gradient
-      *= DataType(1) / this->m_neural_network_model->get_effective_mini_batch_size();
-    m_comm->allreduce(*this->m_weights_gradient,
-                      this->m_weights_gradient->RedundantComm());
-=======
->>>>>>> ab01a89b
 
   #endif // __LIB_CUDNN
   }
@@ -963,18 +956,9 @@
     }
 
     // Scale and accumulate gradients
-<<<<<<< HEAD
-    *this->m_weights_gradient *= 
-      DataType(1) / this->m_neural_network_model->get_effective_mini_batch_size();
-    m_comm->allreduce(*this->m_weights_gradient,
-                      this->m_weights_gradient->RedundantComm());
-
-  }
-=======
     El::Scale(DataType(1) / this->m_neural_network_model->get_effective_mini_batch_size(),
               *m_kernel_weights_gradient);
     kernel_optimizer->allreduce_and_add_to_gradient(*m_kernel_weights_gradient);
->>>>>>> ab01a89b
 
   }
 
