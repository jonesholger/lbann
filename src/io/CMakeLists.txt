<<<<<<< HEAD
# Add the source files for this directory
set_full_path(THIS_DIR_SOURCES
=======
add_subdirectory(data_buffers)

add_sources(
>>>>>>> ddbc6d9b
  file_io.cpp
  persist.cpp
  )

# Propagate the files up the tree
set(SOURCES "${SOURCES}" "${THIS_DIR_SOURCES}" PARENT_SCOPE)<|MERGE_RESOLUTION|>--- conflicted
+++ resolved
@@ -1,11 +1,7 @@
-<<<<<<< HEAD
+add_subdirectory(data_buffers)
+
 # Add the source files for this directory
 set_full_path(THIS_DIR_SOURCES
-=======
-add_subdirectory(data_buffers)
-
-add_sources(
->>>>>>> ddbc6d9b
   file_io.cpp
   persist.cpp
   )
