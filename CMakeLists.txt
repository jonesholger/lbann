--- conflicted
+++ resolved
@@ -238,15 +238,12 @@
 
 if(LBANN_HAS_CUDA)
   target_link_libraries(lbann ${CUDA_LIBRARIES})
-<<<<<<< HEAD
-  target_link_libraries(lbann ${cuBLAS_LIBRARIES})
   if(WITH_NVPROF)
     add_definitions(-DLBANN_NVPROF)
     target_link_libraries(lbann ${NVTX_LIBRARIES})
-=======
+  endif()
   if(ELEMENTAL_USE_CUBLAS)
     target_link_libraries(lbann ${cuBLAS_LIBRARIES})
->>>>>>> 506867b7
   endif()
 endif()
 if(LBANN_HAS_CUDNN)
