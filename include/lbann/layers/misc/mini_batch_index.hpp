--- conflicted
+++ resolved
@@ -61,51 +61,8 @@
 
 protected:
   friend class cereal::access;
-<<<<<<< HEAD
-  mini_batch_index_layer()
-    : mini_batch_index_layer(nullptr)
-  {}
 
-  void setup_dims(DataReaderMetaData& dr_metadata) override {
-    data_type_layer<TensorDataType>::setup_dims(dr_metadata);
-    this->set_output_dims({1});
-  }
-
-  void fp_compute() override {
-    using CPUMatType = El::Matrix<TensorDataType, El::Device::CPU>;
-
-    // Get output matrix
-    auto& output = this->get_activations();
-    auto& local_output = output.Matrix();
-    const auto& local_width = local_output.Width();
-
-    // Create temporary matrix if output matrix is not on CPU
-    CPUMatType local_output_v;
-    if (local_output.GetDevice() == El::Device::CPU) {
-      El::View(local_output_v, local_output);
-    } else {
-      local_output_v.Resize(1, local_width);
-    }
-#ifdef LBANN_HAS_CALIPER
-    CALI_MARK_BEGIN("populate_matrix");
-#endif
-    // Populate matrix on CPU
-    LBANN_OMP_PARALLEL_FOR
-    for (El::Int col = 0; col < local_width; ++col) {
-      local_output_v(0, col) = El::To<TensorDataType>(output.GlobalCol(col));
-    }
-#ifdef LBANN_HAS_CALIPER
-    CALI_MARK_END("populate_matrix");
-#endif
-    // Copy result from CPU if needed
-    if (!local_output_v.Viewing()) {
-      El::Copy(local_output_v, local_output);
-    }
-
-  }
-=======
   mini_batch_index_layer() : mini_batch_index_layer(nullptr) {}
->>>>>>> 8bcc5d46
 
   void setup_dims(DataReaderMetaData& dr_metadata) override;
   void fp_compute() override;
