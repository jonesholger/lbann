////////////////////////////////////////////////////////////////////////////////
// Copyright (c) 2014-2016, Lawrence Livermore National Security, LLC.
// Produced at the Lawrence Livermore National Laboratory.
// Written by the LBANN Research Team (B. Van Essen, et al.) listed in
// the CONTRIBUTORS file. <lbann-dev@llnl.gov>
//
// LLNL-CODE-697807.
// All rights reserved.
//
// This file is part of LBANN: Livermore Big Artificial Neural Network
// Toolkit. For details, see http://software.llnl.gov/LBANN or
// https://github.com/LLNL/LBANN.
//
// Licensed under the Apache License, Version 2.0 (the "Licensee"); you
// may not use this file except in compliance with the License.  You may
// obtain a copy of the License at:
//
// http://www.apache.org/licenses/LICENSE-2.0
//
// Unless required by applicable law or agreed to in writing, software
// distributed under the License is distributed on an "AS IS" BASIS,
// WITHOUT WARRANTIES OR CONDITIONS OF ANY KIND, either express or
// implied. See the License for the specific language governing
// permissions and limitations under the license.
//
// image_utils .cpp .hpp - Image I/O utility functions
////////////////////////////////////////////////////////////////////////////////

#include "lbann/data_readers/image_utils.hpp"


bool lbann::image_utils::loadIMG(const std::string& Imagefile, int& Width, int& Height, bool Flip, unsigned char *&Pixels) {
#ifdef LBANN_HAS_OPENCV
  cv::Mat image = cv::imread(Imagefile, _LBANN_CV_COLOR_);
  if (image.empty()) {
    return false;
  }

  Width = image.cols;
  Height = image.rows;

  for (int y = 0; y < Height; y++) {
    for (int x = 0; x < Width; x++) {
      cv::Vec3b pixel = image.at<cv::Vec3b>(y, x);
      int offset = (Flip) ? ((Height - 1 - y) * Width + x) : (y * Width + x);
      Pixels[offset]                  = pixel[_LBANN_CV_BLUE_];
      Pixels[offset + Height*Width]   = pixel[_LBANN_CV_GREEN_];
      Pixels[offset + 2*Height*Width] = pixel[_LBANN_CV_RED_];
    }
  }

  return true;
#else
  return false;
#endif
}

bool lbann::image_utils::loadIMG(std::vector<unsigned char>& image_buf, int& Width, int& Height, bool Flip, unsigned char *&Pixels) {
#ifdef LBANN_HAS_OPENCV
  cv::Mat image = cv::imdecode(image_buf, _LBANN_CV_COLOR_);
  //cv::Mat image = cv::imdecode(image_buf, cv::IMREAD_ANYCOLOR | cv::IMREAD_ANYDEPTH);
  if (image.empty()) {
    return false;
  }

  Width = image.cols;
  Height = image.rows;

  for (int y = 0; y < Height; y++) {
    for (int x = 0; x < Width; x++) {
      cv::Vec3b pixel = image.at<cv::Vec3b>(y, x);
      int offset = (Flip) ? ((Height - 1 - y) * Width + x) : (y * Width + x);
      Pixels[offset]                  = pixel[_LBANN_CV_BLUE_];
      Pixels[offset + Height*Width]   = pixel[_LBANN_CV_GREEN_];
      Pixels[offset + 2*Height*Width] = pixel[_LBANN_CV_RED_];
    }
  }

  return true;
#else
  return false;
#endif
}

bool lbann::image_utils::saveIMG(const std::string& Imagefile, int Width, int Height, bool Flip, unsigned char *Pixels) {
#ifdef LBANN_HAS_OPENCV
  cv::Mat image = cv::Mat(Height, Width, CV_8UC3);

  for (int y = 0; y < Height; y++) {
    for (int x = 0; x < Width; x++) {
      cv::Vec3b pixel;
      int offset = (Flip) ? ((Height - 1 - y) * Width + x) : (y * Width + x);
      pixel[_LBANN_CV_BLUE_]  = Pixels[offset];
      pixel[_LBANN_CV_GREEN_] = Pixels[offset + Height*Width];
      pixel[_LBANN_CV_RED_]   = Pixels[offset + 2*Height*Width];
      image.at<cv::Vec3b>(y, x) = pixel;
    }
  }
  cv::imwrite(Imagefile, image);

  return true;
#else
  return false;
#endif
}

bool lbann::image_utils::load_image(const std::string& filename,
                                    int& Width, int& Height, int& Type, cv_process& pp, std::vector<uint8_t>& buf) {
#ifdef LBANN_HAS_OPENCV
  cv::Mat image = cv::imread(filename, cv::IMREAD_ANYCOLOR | cv::IMREAD_ANYDEPTH);
  bool ok = !image.empty() && pp.preprocess(image);
  ok = ok && cv_utils::copy_cvMat_to_buf(image, buf, pp);
  pp.disable_lazy_normalizer();

  _LBANN_MILD_EXCEPTION(!ok, "Image preprocessing or copying failed.", false)

  Width  = image.cols;
  Height = image.rows;
  Type   = image.type();
  return ok;
#else
  return false;
#endif // LBANN_HAS_OPENCV
}

bool lbann::image_utils::save_image(const std::string& filename,
                                    const int Width, const int Height, const int Type, cv_process& pp, const std::vector<uint8_t>& buf) {
#ifdef LBANN_HAS_OPENCV
  pp.determine_inverse_lazy_normalization();
  cv::Mat image = cv_utils::copy_buf_to_cvMat(buf, Width, Height, Type, pp);
  bool ok = !image.empty() && pp.postprocess(image);

  _LBANN_MILD_EXCEPTION(!ok, "Either the image is empty or postprocessing has failed.", false)

  return (ok && cv::imwrite(filename, image));
#else
  return false;
#endif // LBANN_HAS_OPENCV
}

/**
 *  @param filename The name of the image file to read in
 *  @param Width    The width of the image read
 *  @param Height   The height of the image read
 *  @param Type     The type of the image read (OpenCV code used for cv::Mat)
 *  @param pp       The pre-processing parameters
 *  @param data     The pre-processed image data to be stored in El::Matrix<DataType> format
 */
bool lbann::image_utils::load_image(const std::string& filename,
                                    int& Width, int& Height, int& Type, cv_process& pp, ::Mat& data) {
#ifdef LBANN_HAS_OPENCV
  cv::Mat image = cv::imread(filename, cv::IMREAD_ANYCOLOR | cv::IMREAD_ANYDEPTH);
  bool ok = !image.empty() && pp.preprocess(image);
  ok = ok && cv_utils::copy_cvMat_to_buf(image, data, pp);
  // Disabling normalizer is needed because normalizer is not necessarily
  // called during preprocessing but implicitly applied during data copying to
  // reduce overhead.
  pp.disable_lazy_normalizer();

  _LBANN_MILD_EXCEPTION(!ok, "Image preprocessing or copying failed.", false)

  Width  = image.cols;
  Height = image.rows;
  Type   = image.type();
  return ok;
#else
  return false;
#endif // LBANN_HAS_OPENCV
}

/**
 *  @param filename The name of the image file to read in
 *  @param Width    The width of a patch from the image read
 *  @param Height   The height of a patch from the image read
 *  @param Type     The type of the image patches (OpenCV code used for cv::Mat)
 *  @param pp       The pre-processing parameters
 *  @param data     The pre-processed image data to be stored in El::Matrix<DataType> format
 */
bool lbann::image_utils::load_image(const std::string& filename,
                                    int& Width, int& Height, int& Type, cv_process_patches& pp, std::vector<::Mat>& data) {
#ifdef LBANN_HAS_OPENCV
  cv::Mat image = cv::imread(filename, cv::IMREAD_ANYCOLOR | cv::IMREAD_ANYDEPTH);

  std::vector<cv::Mat> patches;
  bool ok = !image.empty() && pp.preprocess(image, patches);
  if ((patches.size() == 0u) || (patches.size() != data.size())) {
    return false;
  }

  for(size_t i=0u; ok && (i < patches.size()); ++i) {
    ok = cv_utils::copy_cvMat_to_buf(patches[i], data[i], pp);
  }

  // Disabling normalizer is needed because normalizer is not necessarily
  // called during preprocessing but implicitly applied during data copying to
  // reduce overhead.
  pp.disable_lazy_normalizer();

  _LBANN_MILD_EXCEPTION(!ok, "Image preprocessing or copying failed.", false)

  Width  = patches[0].cols;
  Height = patches[0].rows;
  Type   = patches[0].type();
  return ok;
#else
  return false;
#endif // LBANN_HAS_OPENCV
}

/**
 *  @param filename The name of the image file to write
 *  @param Width    The width of the image to be written
 *  @param Height   The height of the image to be written
 *  @param Type     The type of the image to be written (OpenCV code used for cv::Mat)
 *  @param pp       The post-processing parameters
 *  @param data     The image data in El::Matrix<DataType> format to post-process and write
 */
bool lbann::image_utils::save_image(const std::string& filename,
                                    const int Width, const int Height, const int Type, cv_process& pp, const ::Mat& data) {
#ifdef LBANN_HAS_OPENCV
  pp.determine_inverse_lazy_normalization();
  cv::Mat image = cv_utils::copy_buf_to_cvMat(data, Width, Height, Type, pp);
  bool ok = !image.empty() && pp.postprocess(image);

  _LBANN_MILD_EXCEPTION(!ok, "Image postprocessing has failed.", false)

  return (ok && cv::imwrite(filename, image));
#else
  return false;
#endif // LBANN_HAS_OPENCV
}

/**
 *  @param inbuf   The buffer that contains the raw bytes read from an image file
 *                 This can be for example, const std:vector<uchar>& or const cv::Mat&.
 *                 http://docs.opencv.org/trunk/d4/d32/classcv_1_1__InputArray.html
 *  @param Width   The width of the image consturcted out of inbuf
 *  @param Height  The height of the image consructed
 *  @param Type    The type of the image constructed (OpenCV code used for cv::Mat)
 *  @param pp      The pre-processing parameters
 *  @param data    The pre-processed image data. A set of sub-matrix Views can be used to store the data.
 */
bool lbann::image_utils::import_image(cv::InputArray inbuf,
                                      int& Width, int& Height, int& Type, cv_process& pp, ::Mat& data) {
#ifdef LBANN_HAS_OPENCV
  cv::Mat image = cv::imdecode(inbuf, cv::IMREAD_ANYCOLOR | cv::IMREAD_ANYDEPTH);
  bool ok = !image.empty() && pp.preprocess(image);
  ok = ok && cv_utils::copy_cvMat_to_buf(image, data, pp);
  pp.disable_lazy_normalizer();

  _LBANN_MILD_EXCEPTION(!ok, "Image preprocessing or copying failed.", false)

  Width  = image.cols;
  Height = image.rows;
  Type   = image.type();
  return ok;
#else
  return false;
#endif // LBANN_HAS_OPENCV
}

/**
 *  @param inbuf   The buffer that contains the raw bytes read from an image file
 *                 This can be for example, const std:vector<uchar>& or const cv::Mat&.
 *                 http://docs.opencv.org/trunk/d4/d32/classcv_1_1__InputArray.html
 *  @param Width   The width of a patch from the image consturcted out of inbuf
 *  @param Height  The height of a patch from the image consructed
 *  @param Type    The type of the image patches (OpenCV code used for cv::Mat)
 *  @param pp      The pre-processing parameters
 *  @param data    The pre-processed image data. A set of sub-matrix Views can be used to store the data.
 */
bool lbann::image_utils::import_image(cv::InputArray inbuf,
                                      int& Width, int& Height, int& Type, cv_process_patches& pp, std::vector<::Mat>& data) {
#ifdef LBANN_HAS_OPENCV
  cv::Mat image = cv::imdecode(inbuf, cv::IMREAD_ANYCOLOR | cv::IMREAD_ANYDEPTH);

  std::vector<cv::Mat> patches;
  bool ok = !image.empty() && pp.preprocess(image, patches);
  if ((patches.size() == 0u) || (patches.size() != data.size())) {
    return false;
  }

  for(size_t i=0u; ok && (i < patches.size()); ++i) {
    ok = cv_utils::copy_cvMat_to_buf(patches[i], data[i], pp);
  }

  pp.disable_lazy_normalizer();

  _LBANN_MILD_EXCEPTION(!ok, "Image preprocessing or copying failed.", false)

  Width  = patches[0].cols;
  Height = patches[0].rows;
  Type   = patches[0].type();
  return ok;
#else
  return false;
#endif // LBANN_HAS_OPENCV
}

/**
 *  @param fileExt The format extension name of image file: e.g., ".jpeg", ".png"
 *  @param outbuf  The preallocated buffer to contain the bytes to be written into an image file
 *  @param Width   The width of the image to be consturcted based on the given data of ::Mat
 *  @param Height  The height of the image
 *  @param Type    The type of the image (OpenCV code used for cv::Mat)
 *  @param pp      The post-processing parameters
 *  @param data    The image data. A sub-matrix View can be passed instead of the entire matrix.
 */
bool lbann::image_utils::export_image(const std::string& fileExt, std::vector<uchar>& outbuf,
                                      const int Width, const int Height, const int Type, cv_process& pp, const ::Mat& data) {
#ifdef LBANN_HAS_OPENCV
  pp.determine_inverse_lazy_normalization();
  cv::Mat image = cv_utils::copy_buf_to_cvMat(data, Width, Height, Type, pp);
  bool ok = !image.empty() && pp.postprocess(image);

  _LBANN_MILD_EXCEPTION(!ok, "Either the image is empty or postprocessing has failed.", false)
  _LBANN_MILD_EXCEPTION(fileExt.empty(), "Empty file format extension!", false)

  const std::string ext = ((fileExt[0] != '.')? ("." + fileExt) : fileExt);

  static const size_t max_img_header_size = 1024;
  const size_t capacity = image_data_amount(image) + max_img_header_size;

  if (outbuf.size() < capacity) {
    //std::cout << "bytes reserved for the image: " << image_data_amount(image) << std::endl;
    outbuf.resize(capacity);
  }

  return (ok && cv::imencode(ext, image, outbuf));
#else
  return false;
<<<<<<< HEAD
#endif // LBANN_HAS_OPENCV
=======
#endif // __LIB_OPENCV
}

bool lbann::image_utils::load_image(std::vector<unsigned char>& image_buf,
                                    int& Width, int& Height, int& Type, cv_process& pp, ::Mat& data) {
#ifdef __LIB_OPENCV
  cv::Mat image = cv::imdecode(image_buf, cv::IMREAD_ANYCOLOR | cv::IMREAD_ANYDEPTH);
  bool ok = !image.empty() && pp.preprocess(image);
  ok = ok && cv_utils::copy_cvMat_to_buf(image, data, pp);
  // Disabling normalizer is needed because normalizer is not necessarily
  // called during preprocessing but implicitly applied during data copying to
  // reduce overhead.
  pp.disable_lazy_normalizer();

  _LBANN_MILD_EXCEPTION(!ok, "Image preprocessing or copying failed.", false)

  Width  = image.cols;
  Height = image.rows;
  Type   = image.type();
  return ok;
#else
  return false;
#endif // __LIB_OPENCV
>>>>>>> ddbc6d9b
}<|MERGE_RESOLUTION|>--- conflicted
+++ resolved
@@ -329,10 +329,7 @@
   return (ok && cv::imencode(ext, image, outbuf));
 #else
   return false;
-<<<<<<< HEAD
-#endif // LBANN_HAS_OPENCV
-=======
-#endif // __LIB_OPENCV
+#endif // LBANN_HAS_OPENCV
 }
 
 bool lbann::image_utils::load_image(std::vector<unsigned char>& image_buf,
@@ -355,5 +352,4 @@
 #else
   return false;
 #endif // __LIB_OPENCV
->>>>>>> ddbc6d9b
 }