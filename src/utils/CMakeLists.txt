# Add the source files for this directory
set_full_path(THIS_DIR_SOURCES
  cudnn_wrapper.cpp
  file_utils.cpp
  graph.cpp
  im2col.cpp
  omp_diagnostics.cpp
  options.cpp
  protobuf_utils.cpp
  quantizer.cpp
  random.cpp
  stack_trace.cpp
<<<<<<< HEAD
  statistics.cpp
  summary.cpp
=======
  file_utils.cpp
  stack_profiler.cpp
>>>>>>> ddbc6d9b
)

if (LBANN_HAS_CUDA)
  # Add the CUDA source files for this directory
  set_full_path(THIS_DIR_CU_SOURCES
    cudnn_wrapper.cu
    )
endif ()

# Propagate the files up the tree
set(SOURCES "${SOURCES}" "${THIS_DIR_SOURCES}" PARENT_SCOPE)
set(CUDA_SOURCES "${CUDA_SOURCES}" "${THIS_DIR_CU_SOURCES}" PARENT_SCOPE)<|MERGE_RESOLUTION|>--- conflicted
+++ resolved
@@ -9,14 +9,10 @@
   protobuf_utils.cpp
   quantizer.cpp
   random.cpp
+  stack_profiler.cpp
   stack_trace.cpp
-<<<<<<< HEAD
   statistics.cpp
   summary.cpp
-=======
-  file_utils.cpp
-  stack_profiler.cpp
->>>>>>> ddbc6d9b
 )
 
 if (LBANN_HAS_CUDA)
