////////////////////////////////////////////////////////////////////////////////
// Copyright (c) 2014-2016, Lawrence Livermore National Security, LLC.
// Produced at the Lawrence Livermore National Laboratory.
// Written by the LBANN Research Team (B. Van Essen, et al.) listed in
// the CONTRIBUTORS file. <lbann-dev@llnl.gov>
//
// LLNL-CODE-697807.
// All rights reserved.
//
// This file is part of LBANN: Livermore Big Artificial Neural Network
// Toolkit. For details, see http://software.llnl.gov/LBANN or
// https://github.com/LLNL/LBANN.
//
// Licensed under the Apache License, Version 2.0 (the "Licensee"); you
// may not use this file except in compliance with the License.  You may
// obtain a copy of the License at:
//
// http://www.apache.org/licenses/LICENSE-2.0
//
// Unless required by applicable law or agreed to in writing, software
// distributed under the License is distributed on an "AS IS" BASIS,
// WITHOUT WARRANTIES OR CONDITIONS OF ANY KIND, either express or
// implied. See the License for the specific language governing
// permissions and limitations under the license.
//
// cudnn_wrapper .hpp .cpp - cuDNN support - wrapper classes, utility functions
////////////////////////////////////////////////////////////////////////////////

#include "lbann/utils/cudnn_wrapper.hpp"
#include "lbann/utils/cublas_wrapper.hpp"
#include "lbann/utils/exception.hpp"

#include <iostream>

#include "El.hpp"
#include <unistd.h>

#ifdef LBANN_HAS_CUDNN

namespace lbann
{
namespace cudnn
{

matrix::matrix(cudnn_manager *cudnn, int height, int width_per_gpu)
  : m_cudnn(cudnn),
    m_height(0),
    m_width_per_gpu(0),
    m_leading_dim(0),
    m_is_view(false),
    m_is_locked(false) {
  if (m_cudnn != nullptr) {
    m_data.assign(m_cudnn->get_num_gpus(), nullptr);
    resize(height, width_per_gpu);
  }
}

matrix::matrix(const matrix& other)
  : m_cudnn(other.m_cudnn),
    m_height(0),
    m_width_per_gpu(0),
    m_leading_dim(0),
    m_is_view(false),
    m_is_locked(false) {
  if (m_cudnn != nullptr) {
    m_data.assign(m_cudnn->get_num_gpus(), nullptr);
    copy(other);
  }
}

matrix::matrix(matrix&& other)
  : m_cudnn(other.m_cudnn),
    m_data(other.m_data),
    m_height(other.m_height),
    m_width_per_gpu(other.m_width_per_gpu),
    m_leading_dim(other.m_leading_dim),
    m_is_view(other.m_is_view),
    m_is_locked(other.m_is_locked) {
  other.m_is_view = true;
}

matrix& matrix::operator=(const matrix& other) {
  clear();
  m_cudnn = other.m_cudnn;
  if (m_cudnn != nullptr) {
    copy(other);
  }
  return *this;
}

matrix& matrix::operator=(matrix&& other) {
  clear();
  m_cudnn = other.m_cudnn;
  m_data = other.m_data;
  m_height = other.m_height;
  m_width_per_gpu = other.m_width_per_gpu;
  m_leading_dim = other.m_leading_dim;
  m_is_view = other.m_is_view;
  m_is_locked = other.m_is_locked;
  other.m_is_view = true;
  return *this;
}

matrix::~matrix() {
  clear();
}

void matrix::clear() {
  if (m_cudnn != nullptr && !m_is_view) {
    m_cudnn->deallocate_on_gpus(m_data);
  }
  const int num_gpus = m_cudnn != nullptr ? m_cudnn->get_num_gpus() : 0;
  m_data.assign(num_gpus, nullptr);
  m_height = 0;
  m_width_per_gpu = 0;
  m_leading_dim = 0;
  m_is_view = false;
  m_is_locked = false;
}

void matrix::resize(int height, int width_per_gpu) {
  if (m_cudnn == nullptr) {
    throw lbann::lbann_exception("cudnn::matrix: attempted to resize matrix without cuDNN manager");
  }
  if (m_height != height || m_width_per_gpu != width_per_gpu) {
    clear();
    if (height > 0 && width_per_gpu > 0) {
      m_cudnn->allocate_on_gpus(m_data, height, width_per_gpu);
      m_height = height;
      m_width_per_gpu = width_per_gpu;
      m_leading_dim = height;
      m_is_view = false;
      m_is_locked = false;
    }
  }
}

void matrix::copy(const matrix& other) {
  if (m_cudnn == nullptr) {
    throw lbann::lbann_exception("cudnn::matrix: attempted to copy into matrix without cuDNN manager");
  } else if (m_is_locked) {
    throw lbann::lbann_exception("cudnn::matrix: attempted to copy into a locked matrix");
  }
  resize(other.m_height, other.m_width_per_gpu);
  if (m_height > 0 && m_width_per_gpu > 0) {
    m_cudnn->copy_on_gpus(m_data, other.m_data,
                          m_height, m_width_per_gpu,
                          other.m_leading_dim, m_leading_dim);
  }
}

void matrix::view(matrix& other) {
  attach(other.get_data(),
         other.get_height(),
         other.get_width_per_gpu(),
         other.get_leading_dim());
}

void matrix::locked_view(const matrix& other) {
  locked_attach(other.get_locked_data(),
                other.get_height(),
                other.get_width_per_gpu(),
                other.get_leading_dim());
}

void matrix::zero() {
  if (m_cudnn == nullptr) {
    throw lbann::lbann_exception("cudnn::matrix: attempted to zero out matrix without cuDNN manager");
  } else if (m_is_locked) {
    throw lbann::lbann_exception("cudnn::matrix: attempted to zero out a locked matrix");
  }
  if (m_height > 0 && m_width_per_gpu > 0) {
    m_cudnn->clear_on_gpus(m_data, m_height, m_width_per_gpu, m_leading_dim);
  }
}

void matrix::attach(std::vector<DataType*>& data,
                    int height,
                    int width_per_gpu,
                    int leading_dim) {
  if (m_cudnn == nullptr) {
    throw lbann::lbann_exception("cudnn::matrix: attempted to attach matrix without cuDNN manager");
  }
  clear();
  m_data = data;
  m_height = height;
  m_width_per_gpu = width_per_gpu;
  m_leading_dim = std::max(leading_dim, height);
  m_is_view = true;
  m_is_locked = false;
}

void matrix::locked_attach(const std::vector<DataType*>& data,
                           int height,
                           int width_per_gpu,
                           int leading_dim) {
  if (m_cudnn == nullptr) {
    throw lbann::lbann_exception("cudnn::matrix: attempted to attach matrix without cuDNN manager");
  }
  clear();
  m_data = data;
  m_height = height;
  m_width_per_gpu = width_per_gpu;
  m_leading_dim = std::max(leading_dim, height);
  m_is_view = true;
  m_is_locked = true;
}

void matrix::attach_to_work_spaces(int height,
                                   int width_per_gpu,
                                   int leading_dim) {
  if (m_cudnn == nullptr) {
    throw lbann::lbann_exception("cudnn::matrix: attempted to attach matrix without cuDNN manager");
  }
  clear();

  // Check if work space size is valid
  leading_dim = std::max(leading_dim, height);
  const size_t required_size = leading_dim * width_per_gpu * sizeof(DataType);
  const size_t work_space_size = m_cudnn->get_minimum_work_space_size();
  if (work_space_size < required_size) {
    std::stringstream err;
    err << __FILE__ << " " << __LINE__ << " :: "
        << "insufficient GPU work space "
        << "(requires " << required_size << " bytes on each GPU, "
        << "but only have " << work_space_size << " bytes)";
    throw lbann_exception(err.str());
  }

  // Attach matrix to work spaces
  std::vector<DataType*> work_spaces;
  for (auto&& ptr : m_cudnn->get_work_spaces()) {
    work_spaces.push_back(static_cast<DataType*>(ptr));
  }
  attach(work_spaces, height, width_per_gpu, leading_dim);

}

std::vector<DataType*>& matrix::get_data() {
  if (m_cudnn == nullptr) {
    throw lbann::lbann_exception("cudnn::matrix: attempted access data of matrix without cuDNN manager");
  } else if (m_is_locked) {
    throw lbann::lbann_exception("cudnn::matrix: attempted access mutable data of locked matrix");
  }
  return m_data;
}

const std::vector<DataType*>& matrix::get_locked_data() const {
  if (m_cudnn == nullptr) {
    throw lbann::lbann_exception("cudnn::matrix: attempted access data of matrix without cuDNN manager");
  }
  return m_data;
}

DataType* matrix::get_data(int i) {
  if (m_cudnn == nullptr) {
    throw lbann::lbann_exception("cudnn::matrix: attempted access data of matrix without cuDNN manager");
  } else if (i < 0 || i >= m_cudnn->get_num_gpus()) {
    throw lbann::lbann_exception("cudnn::matrix: attempted access data on invalid GPU");
  } else if (m_is_locked) {
    throw lbann::lbann_exception("cudnn::matrix: attempted access mutable data of locked matrix");
  }
  return m_data[i];
}

const DataType* matrix::get_locked_data(int i) const {
  if (m_cudnn == nullptr) {
    throw lbann::lbann_exception("cudnn::matrix: attempted access data of matrix without cuDNN manager");
  } else if (i < 0 || i >= m_cudnn->get_num_gpus()) {
    throw lbann::lbann_exception("cudnn::matrix: attempted access data on invalid GPU");
  }
  return m_data[i];
}

/// It is assumed the number of processes and the number of GPUs on a compute node are equal
cudnn_manager::cudnn_manager(lbann::lbann_comm *_comm,
                             size_t work_space_size,
                             int max_num_gpus,
                             bool nccl_used)
    : comm(_comm) {

    // Indicate whether NCCL is used
#ifdef LBANN_HAS_NCCL2
    m_nccl_used = nccl_used;
#else
    if (nccl_used) {
        throw lbann::lbann_exception("cudnn_wrapper: NCCL is requested, but not enabled");
    }
    m_nccl_used = false;
#endif

    // Determine number of MPI ranks on current compute node
    // const int rank_in_node = comm->get_rank_in_node();
    const int procs_per_node = comm->get_procs_per_node();

    // Determine number of visible GPUs
    //    CHECK_CUDA(cudaGetDeviceCount(&m_num_visible_gpus));
    m_num_visible_gpus = El::GPUManager::NumDevices();
    if(max_num_gpus >= 0 && max_num_gpus < m_num_visible_gpus) {
        m_num_visible_gpus = max_num_gpus;
    }
    if(m_num_visible_gpus < 1) {
        throw lbann::lbann_exception("cudnn_wrapper: no GPUs found");
    }
    /// It is assumed that the number of processes on this node is equal to the total number of GPUs available

    if(procs_per_node != m_num_visible_gpus){
      std::cout << "cudnn_wrapper: the number of MPI ranks "
                << procs_per_node
                << " is different from than the number of GPUs "
                << m_num_visible_gpus
                << "  available on this node" << std::endl;
    }

    // Construct GPU objects
<<<<<<< HEAD
    int gpu = El::GPUManager::Device();
    FORCE_CHECK_CUDA(cudaSetDevice(gpu));
    m_gpus.push_back(gpu);
    m_streams.push_back(El::GPUManager::Stream());
    m_handles.push_back(nullptr);
    m_cublas_handles.push_back(El::GPUManager::cuBLASHandle());
    FORCE_CHECK_CUDNN(cudnnCreate(&m_handles.back()));
    FORCE_CHECK_CUDNN(cudnnSetStream(m_handles.back(), m_streams.back()));
=======
    m_gpus.push_back(El::GPUManager::Device());
    cudnnHandle_t handle = nullptr;
    FORCE_CHECK_CUDNN(cudnnCreate(&handle));
    FORCE_CHECK_CUDNN(cudnnSetStream(handle, El::GPUManager::Stream()));
    m_handles.assign(1, handle);
>>>>>>> 4edef387

    // Get number of GPUs for current MPI rank
    m_num_gpus = m_gpus.size();

    // Make sure LBANN communicator knows GPUs and CUDA streams
    /**  @todo This is a kludge. A better solution would be to
     *   refactor the cuDNN manager and make the LBANN communicator
     *   responsible for GPU management.
     */
    comm->get_gpus() = get_gpus();
    comm->get_cuda_streams() = get_streams();

    // Initialize work spaces
    m_work_spaces = std::vector<void *>(m_num_gpus, nullptr);
    m_work_space_sizes = std::vector<size_t>(m_num_gpus, 0);
    for (int i = 0; i < m_num_gpus; ++i) {
      set_work_space_size(work_space_size);
    }

    /// Setting up for NCCL collective calls
    /// NOTE: For whoever makes changes in this file, please make sure following if statement comes last.
    if(m_nccl_used){
        nccl_setup();
    }
}

cudnn_manager::~cudnn_manager() {

  // Free work spaces
  free_work_spaces();

  // Destroy cuDNN handles
  // Use a try-catch block for FORCE_CHECK_{CUDA |CUDNN | CUBLAS} in the
  // destructor -- these could thrown an exception and destructors are
  // considered to be noexcept by default
  try
  {
    for (size_t i=0; i<m_gpus.size(); ++i) {
      if(m_handles[i] != nullptr) {
        FORCE_CHECK_CUDNN(cudnnDestroy(m_handles[i]));
      }
    }
  }
  catch(const std::exception& e)
  {
    std::cerr << "~cudnn_manager: try ... catch " << e.what() << std::endl;
    std::terminate();
  }

  /// NCCL clear
  if(m_nccl_used)
  {
      nccl_destroy();
  }
}

void cudnn_manager::cudnn_manager::allocate_on_gpus(std::vector<DataType *>& gpu_data,
                                                    int height,
                                                    int width_per_gpu) {

  // Check that list of pointers is valid
  if(!gpu_data.empty()) {
    if((int) gpu_data.size() != m_num_gpus) {
      throw lbann_exception("cudnn_wrapper: number of GPU memory pointers doesn't match number of GPUs");
    }
    for(int i=0; i<m_num_gpus; ++i) {
      if(gpu_data[i] != nullptr) {
        throw lbann_exception("cudnn_wrapper: overwriting non-null pointer with newly allocated GPU memory");
      }
    }
  }

  // Allocate GPU memory
  gpu_data.assign(m_num_gpus, nullptr);
  if(height > 0 && width_per_gpu > 0) {

    // Free work spaces
    free_work_spaces();

    // Allocate memory on GPUs
    const size_t size = height * width_per_gpu * sizeof(DataType);
    for(int i=0; i<m_num_gpus; ++i) {
      FORCE_CHECK_CUDA(cudaSetDevice(m_gpus[i]));
      const cudaError_t status = cudaMalloc((void **) &gpu_data[i], size);

      // Check that allocation is successful
      if(status == cudaErrorMemoryAllocation) {
        size_t free_memory, total_memory;
        CHECK_CUDA(cudaMemGetInfo(&free_memory, &total_memory));
        std::stringstream err;
        err << __FILE__ << " " << __LINE__ << " :: "
            << "could not allocate GPU memory on GPU " << m_gpus[i] << " "
            << "(" << size << " bytes requested, "
            << free_memory << " bytes available, "
            << total_memory << " bytes total)";
        throw lbann_exception(err.str());
      } else {
        FORCE_CHECK_CUDA(status);
      }

    }
  }

  // Set entries to zero
  clear_on_gpus(gpu_data, height, width_per_gpu);

}

void cudnn_manager::cudnn_manager::deallocate_on_gpus(std::vector<DataType *>& gpu_data) {

  // Stop early if deallocation is not needed
  if (gpu_data.empty()) { return; }
  if ((int) gpu_data.size() != m_num_gpus) {
    throw lbann_exception("cudnn_wrapper: number of GPU memory pointers doesn't match number of GPUs");
  }
  if (std::count(gpu_data.begin(), gpu_data.end(), nullptr)
      == m_num_gpus) {
    gpu_data.clear();
    return;
  }

  // Free work spaces
  free_work_spaces();

  // Deallocate GPU memory
  for(int i=0; i<m_num_gpus; ++i) {
    FORCE_CHECK_CUDA(cudaSetDevice(m_gpus[i]));
    FORCE_CHECK_CUDA(cudaFree(gpu_data[i]));
  }
  gpu_data.clear();

}

void cudnn_manager::cudnn_manager::clear_on_gpu(int i,
                                                DataType* gpu_data,
                                                int height,
                                                int width,
                                                int leading_dim) {
  CHECK_CUDA(cudaSetDevice(m_gpus[i]));
  leading_dim = std::max(leading_dim, height);
  if (height <= 0 || width <= 0) { return; }
  else if (leading_dim == height) {
    CHECK_CUDA(cudaMemsetAsync(gpu_data,
                               0,
                               height * width * sizeof(DataType),
                               get_stream(i)));
  }
  else {
    CHECK_CUDA(cudaMemset2DAsync(gpu_data,
                                 leading_dim * sizeof(DataType),
                                 0,
                                 height * sizeof(DataType),
                                 width,
                                 get_stream(i)));
  }
}

void cudnn_manager::cudnn_manager::copy_to_gpu(int i,
                                               DataType* gpu_data,
                                               const Mat& cpu_data,
                                               int gpu_data_leading_dim) {
    CHECK_CUDA(cudaSetDevice(m_gpus[i]));
    const int height = cpu_data.Height();
    const int width = cpu_data.Width();
    gpu_data_leading_dim = std::max(gpu_data_leading_dim, height);
    const int cpu_data_leading_dim = cpu_data.LDim();
    if (height == 0 || width == 0) { return; }
    else if (gpu_data_leading_dim == height
             && cpu_data_leading_dim == height) {
        CHECK_CUDA(cudaMemcpyAsync(gpu_data,
                                   cpu_data.LockedBuffer(),
                                   height * width * sizeof(DataType),
                                   cudaMemcpyHostToDevice,
                                   get_stream(i)));
    }
    else {
        CHECK_CUDA(cudaMemcpy2DAsync(gpu_data,
                                     gpu_data_leading_dim * sizeof(DataType),
                                     cpu_data.LockedBuffer(),
                                     cpu_data.LDim() * sizeof(DataType),
                                     height * sizeof(DataType),
                                     width,
                                     cudaMemcpyHostToDevice,
                                     get_stream(i)));
    }
}

void cudnn_manager::cudnn_manager::copy_from_gpu(int i,
                                                 Mat& cpu_data,
                                                 const DataType* gpu_data,
                                                 int gpu_data_leading_dim) {

  CHECK_CUDA(cudaSetDevice(m_gpus[i]));
  const int height = cpu_data.Height();
  const int width = cpu_data.Width();
  gpu_data_leading_dim = std::max(gpu_data_leading_dim, height);
  const int cpu_data_leading_dim = cpu_data.LDim();
  if (height <= 0 || width <= 0) { return; }
  else if (gpu_data_leading_dim == height
           && cpu_data_leading_dim == height) {
    CHECK_CUDA(cudaMemcpyAsync(cpu_data.Buffer(),
                               gpu_data,
                               height * width * sizeof(DataType),
                               cudaMemcpyDeviceToHost,
                               get_stream(i)));
  }
  else {
    CHECK_CUDA(cudaMemcpy2DAsync(cpu_data.Buffer(),
                                 cpu_data_leading_dim * sizeof(DataType),
                                 gpu_data,
                                 gpu_data_leading_dim * sizeof(DataType),
                                 height * sizeof(DataType),
                                 width,
                                 cudaMemcpyDeviceToHost,
                                 get_stream(i)));
  }
}

void cudnn_manager::cudnn_manager::clear_on_gpus(std::vector<DataType *>& gpu_data,
                                                 int height,
                                                 int width_per_gpu,
                                                 int leading_dim) {
    if(!gpu_data.empty()) {
        for(int i=0; i<m_num_gpus; ++i) {
            clear_on_gpu(i, gpu_data[i], height, width_per_gpu, leading_dim);
        }
    }
}

void cudnn_manager::cudnn_manager::clear_unused_columns_on_gpus(std::vector<DataType *>& gpu_data,
                                                                int height,
                                                                int width,
                                                                int width_per_gpu,
                                                                int leading_dim) {
    if(!gpu_data.empty()) {
        leading_dim = std::max(leading_dim, height);
        for(int i=0; i<m_num_gpus; ++i) {
            const int first_pos = std::min(i * width_per_gpu, width);
            const int last_pos = std::min((i+1) * width_per_gpu, width);
            const int current_width = last_pos - first_pos;
            clear_on_gpu(i,
                         gpu_data[i] + leading_dim * current_width,
                         height,
                         width_per_gpu - current_width,
                         leading_dim);
        }
    }
}

void cudnn_manager::cudnn_manager::set_on_gpus(std::vector<DataType *>& gpu_data,
                                               DataType val,
                                               int height,
                                               int width_per_gpu) {
  if(!gpu_data.empty()) {
    for(int i=0; i<m_num_gpus; ++i) {
      set_on_gpu(i, gpu_data[i], val, height, width_per_gpu);
    }
  }
}

void cudnn_manager::cudnn_manager::copy_on_gpus(std::vector<DataType *>& gpu_dst_data,
                                                const std::vector<DataType *>& gpu_src_data,
                                                int height,
                                                int width_per_gpu,
                                                int src_leading_dim,
                                                int dst_leading_dim) {

    // Check inputs
    if (gpu_dst_data.empty() || gpu_src_data.empty()) {
        throw lbann_exception("cudnn_wrapper: attempted to copy on GPUs before allocating GPU memory");
    }

    // Default leading dimension
    src_leading_dim = std::max(src_leading_dim, height);
    dst_leading_dim = std::max(dst_leading_dim, height);

    // Perform memory transfer on each GPU
    for(int i=0; i<m_num_gpus; ++i) {
        CHECK_CUDA(cudaSetDevice(m_gpus[i]));
        CHECK_CUDA(cudaMemcpy2DAsync(gpu_dst_data[i],
                                     dst_leading_dim*sizeof(DataType),
                                     gpu_src_data[i],
                                     src_leading_dim*sizeof(DataType),
                                     height*sizeof(DataType),
                                     width_per_gpu,
                                     cudaMemcpyDeviceToDevice,
                                     get_stream(i)));
    }

}

void cudnn_manager::cudnn_manager::scatter_to_gpus(std::vector<DataType *>& gpu_data,
                                                   const Mat& cpu_data,
                                                   int width_per_gpu,
                                                   int gpu_data_leading_dim) {

    // Check inputs
    if (gpu_data.empty()) {
        throw lbann_exception("cudnn_wrapper: attempted to scatter to GPUs before allocating GPU memory");
    }

    // Get matrix properties
    const int height = cpu_data.Height();
    const int width = cpu_data.Width();

    // Perform memory transfer on each GPU
    #pragma omp parallel for
    for(int i=0; i<m_num_gpus; ++i) {
        const int first_pos = std::min(i * width_per_gpu, width);
        const int last_pos = std::min((i+1) * width_per_gpu, width);
        if (first_pos < last_pos) {
            const auto& cpu_data_view = El::LockedView(cpu_data, El::ALL, El::IR(first_pos, last_pos));
            copy_to_gpu(i, gpu_data[i], cpu_data_view, gpu_data_leading_dim);
        }
    }

    // Clear unused columns
    clear_unused_columns_on_gpus(gpu_data,
                                 height,
                                 width,
                                 width_per_gpu,
                                 gpu_data_leading_dim);

}


void cudnn_manager::cudnn_manager::gather_from_gpus(Mat& cpu_data,
                                                    const std::vector<DataType *>& gpu_data,
                                                    int width_per_gpu,
                                                    int gpu_data_leading_dim) {
    if (gpu_data.empty()) {
        throw lbann_exception("cudnn_wrapper: attempted to gather from GPUs before allocating GPU memory");
    }

    const int width = cpu_data.Width();
    #pragma omp parallel for
    for(int i=0; i<m_num_gpus; ++i) {
        const int first_pos = std::min(i * width_per_gpu, width);
        const int last_pos = std::min((i+1) * width_per_gpu, width);
        if (first_pos < last_pos) {
            auto&& cpu_data_view = El::View(cpu_data, El::ALL, El::IR(first_pos, last_pos));
            copy_from_gpu(i, cpu_data_view, gpu_data[i], gpu_data_leading_dim);
        }
    }
}

void cudnn_manager::cudnn_manager::broadcast_to_gpus(std::vector<DataType *>& gpu_data,
                                                     const Mat& cpu_data,
                                                     int gpu_data_leading_dim) {
    if (gpu_data.empty()) {
        throw lbann_exception("cudnn_wrapper: attempted to broadcast to GPUs before allocating GPU memory");
    }
    #pragma omp parallel for
    for(int i=0; i<m_num_gpus; ++i) {
        copy_to_gpu(i, gpu_data[i], cpu_data, gpu_data_leading_dim);
    }
}

void cudnn_manager::cudnn_manager::reduce_from_gpus(Mat& cpu_data,
                                                    const std::vector<DataType *>& gpu_data,
                                                    int gpu_data_leading_dim) {

    // Get matrix properties
    const int height = cpu_data.Height();
    const int width = cpu_data.Width();

    // Copy data from GPUs to CPU
    Mat temp;
    El::Zeros(temp, height, m_num_gpus*width);
    gather_from_gpus(temp, gpu_data, width, gpu_data_leading_dim);

    // Reduce data from different GPUs
    El::Zero(cpu_data);
    synchronize();
    for(int i=0; i<m_num_gpus; ++i) {
        cpu_data += temp(El::ALL, El::IR(i*width, (i+1)*width));
    }

}

void cudnn_manager::cudnn_manager::synchronize() {
    for(int i=0; i<m_num_gpus; ++i) {
        CHECK_CUDA(cudaSetDevice(m_gpus[i]));
        CHECK_CUDA(cudaStreamSynchronize(get_stream(i)));
    }
}

void cudnn_manager::cudnn_manager::synchronize_all() {
    for(int i=0; i<m_num_gpus; ++i) {
        CHECK_CUDA(cudaSetDevice(m_gpus[i]));
        CHECK_CUDA(cudaDeviceSynchronize());
    }
}

int cudnn_manager::get_num_gpus() const {
    return m_num_gpus;
}

int cudnn_manager::get_num_visible_gpus() const {
    return m_num_visible_gpus;
}

std::vector<int>& cudnn_manager::get_gpus() {
    return m_gpus;
}

const std::vector<int>& cudnn_manager::get_gpus() const {
    return m_gpus;
}

int cudnn_manager::get_gpu(int i) const {
    return m_gpus[i];
}

std::vector<cudaStream_t> cudnn_manager::get_streams() const {
    return std::vector<cudaStream_t>(1, El::GPUManager::Stream());
}

cudaStream_t cudnn_manager::get_stream(int i) const {
    if (i != 0) { LBANN_ERROR("Attempted to access invalid GPU."); }
    return El::GPUManager::Stream();
}

std::vector<cudnnHandle_t>& cudnn_manager::get_handles() {
    return m_handles;
}

const std::vector<cudnnHandle_t>& cudnn_manager::get_handles() const {
    return m_handles;
}

cudnnHandle_t& cudnn_manager::get_handle(int i) {
    return m_handles[i];
}

const cudnnHandle_t& cudnn_manager::get_handle(int i) const {
    return m_handles[i];
}

std::vector<cublasHandle_t> cudnn_manager::get_cublas_handles() const {
    return std::vector<cublasHandle_t>(1, El::GPUManager::cuBLASHandle());
}

cublasHandle_t cudnn_manager::get_cublas_handle(int i) const {
    if (i != 0) { LBANN_ERROR("Attempted to access invalid GPU."); }
    return El::GPUManager::cuBLASHandle();
}

std::vector<void *> cudnn_manager::get_work_spaces() {
  std::vector<void *> work_spaces;
  for(int i=0; i<m_num_gpus; ++i) {
    work_spaces.push_back(get_work_space(i));
  }
  return work_spaces;
}

void *cudnn_manager::get_work_space(int i) {
  if(i >= m_num_gpus) {
    throw lbann_exception("cudnn_wrapper: tried to access invalid work space");
  }
  m_work_spaces.resize(m_num_gpus, nullptr);
  get_work_space_size(i); // Reallocate work space if needed
  return m_work_spaces[i];
}

size_t cudnn_manager::get_minimum_work_space_size() {
  if (m_num_gpus <= 0) { return 0; }
  size_t size = get_work_space_size(0);
  for(int i=1; i<m_num_gpus; ++i) {
    size = std::min(size, get_work_space_size(i));
  }
  return size;
}

std::vector<size_t> cudnn_manager::get_work_space_sizes() {
  std::vector<size_t> work_space_sizes;
  for(int i=0; i<m_num_gpus; ++i) {
    work_space_sizes.push_back(get_work_space_size(i));
  }
  return work_space_sizes;
};

size_t cudnn_manager::get_work_space_size(int i) {
  if(i >= m_num_gpus) {
    throw lbann_exception("cudnn_wrapper: tried to access invalid work space size");
  }
  m_work_space_sizes.resize(m_num_gpus, 0);
  return m_work_space_sizes[i];
}

void cudnn_manager::set_work_space_size(size_t size, int i) {
  free_work_space(i);
  CHECK_CUDA(cudaSetDevice(m_gpus[i]));
  FORCE_CHECK_CUDA(cudaMalloc(&m_work_spaces[i], size));
  m_work_space_sizes[i] = size;
}

void cudnn_manager::free_work_space(int i) {
  if(i < 0 || i >= m_num_gpus) {
    throw lbann_exception("cudnn_wrapper: tried to access size of invalid work space");
  }
  if (m_work_spaces[i] != nullptr) {
    CHECK_CUDA(cudaSetDevice(m_gpus[i]));
    CHECK_CUDA(cudaFree(m_work_spaces[i]));
  }
  m_work_spaces[i] = nullptr;
  m_work_space_sizes[i] = 0;
}

void cudnn_manager::free_work_spaces() {
    for(int i=0; i<m_num_gpus; ++i) {
        free_work_space(i);
    }
}

std::vector<DataType*> cudnn_manager::copy(const std::vector<DataType*>& gpu_data,
                                           int height,
                                           int width_per_gpu,
                                           int leading_dim) {
    leading_dim = std::max(leading_dim, height);
    std::vector<DataType*> output_gpu_data;
    if(!gpu_data.empty()) {
        allocate_on_gpus(output_gpu_data, leading_dim, width_per_gpu);
        copy_on_gpus(output_gpu_data, gpu_data, height, width_per_gpu,
                     leading_dim, leading_dim);
    }
    return output_gpu_data;
}

void cudnn_manager::pin_matrix(AbsDistMat& mat) {

    // Get local matrix
    Mat& mat_local = static_cast<CPUMat&>(mat.Matrix());
    const El::Int local_height = mat.LocalHeight();
    const El::Int local_width = mat.LocalWidth();
    const El::Int height = mat.Height();
    const El::Int width = mat.Width();
    const El::DistData dist_data(mat);
    const DataType* buffer = mat.LockedBuffer();

    // Check that data buffer is unpinned memory
    cudaPointerAttributes buffer_attributes;
    cudaError_t status = cudaPointerGetAttributes(&buffer_attributes, buffer);
    if(status != cudaErrorInvalidValue) {
        FORCE_CHECK_CUDA(status);
        return;
    }

    // clear the error status
    cudaGetLastError();

    // Allocate pinned memory on host
    const size_t buffer_size = local_height * local_width * sizeof(DataType);
    DataType* pinned_buffer;
    FORCE_CHECK_CUDA(cudaMallocHost((void**) &pinned_buffer, buffer_size));
    Mat pinned_mat(local_height, local_width, pinned_buffer, local_height);

    // Copy data to pinned memory
    Copy(mat_local, pinned_mat);
    mat.Empty();

    // Reconfigure matrix around pinned memory
    ElMat* elemental_mat = dynamic_cast<ElMat*>(&mat);
    BlockMat* block_mat = dynamic_cast<BlockMat*>(&mat);
    if(elemental_mat != nullptr) {
        elemental_mat->Attach(height,
                              width,
                              mat.Grid(),
                              dist_data.colAlign,
                              dist_data.rowAlign,
                              pinned_mat,
                              dist_data.root);
    } else if(block_mat != nullptr) {
        block_mat->Attach(height,
                          width,
                          mat.Grid(),
                          dist_data.blockHeight,
                          dist_data.blockWidth,
                          dist_data.colAlign,
                          dist_data.rowAlign,
                          dist_data.colCut,
                          dist_data.rowCut,
                          pinned_mat,
                          dist_data.root);
    } else {
        throw lbann::lbann_exception("cudnn_manager: could not cast AbsDistMat to ElMat or BlockMat");
    }
}

void cudnn_manager::unpin_matrix(AbsDistMat& mat) {

    // Matrix parameters
    const El::Int height = mat.Height();
    const El::Int width = mat.Width();
    const El::DistData dist_data(mat);
    DataType *buffer = mat.Buffer();

    // Check that data buffer is pinned memory on host
    cudaPointerAttributes buffer_attributes;
    cudaError_t status = cudaPointerGetAttributes(&buffer_attributes, buffer);
    if(status == cudaErrorInvalidValue) {
        return;
    }
    if(status != cudaErrorInvalidDevice) {
        FORCE_CHECK_CUDA(status);
    }
    if(buffer_attributes.memoryType != cudaMemoryTypeHost) {
        throw lbann::lbann_exception("cudnn_wrapper: can only unpin host memory");
    }

    // Copy data to unpinned memory
    const GPUMat mat_local_copy(static_cast<const GPUMat&>(mat.LockedMatrix()));

    // Allocate new memory owned by matrix
    mat.Empty();
    mat.Resize(height, width);
    mat.AlignWith(dist_data);

    // Copy data to new memory
    Mat& mat_local = mat.Matrix();
    El::Copy(mat_local_copy, mat_local);

    // Deallocate pinned memory
    FORCE_CHECK_CUDA(cudaFreeHost(buffer));

}

void cudnn_manager::check_error() {
    synchronize();
    for(int i=0; i<m_num_gpus; ++i) {
        CHECK_CUDA(cudaSetDevice(m_gpus[i]));
        cudaError_t status = cudaGetLastError();
        if (status != cudaSuccess) {
            cudaDeviceReset();
            std::stringstream err;
            err << __FILE__ << " " << __LINE__ << ":: "
                << "CUDA error; err string: " << cudaGetErrorString(status);
            throw lbann::lbann_exception(err.str());
        }
    }
}

void cudnn_manager::nccl_setup() {

#ifdef LBANN_HAS_NCCL2
    if(m_num_gpus != 1){
        char line[1024];
        sprintf(line, "cudnn_manager: the number of GPUs assigned to process is %d; should be 1", m_num_gpus);
        throw lbann::lbann_exception(line);
    }

    /// Create nccl communicators
    int num_gpus_assigned = m_gpus.size();
    m_nccl_comm.resize(num_gpus_assigned);


    int nProcs = comm->get_procs_per_model();
    int myid = comm->get_rank_in_model();
    int total_num_comms = nProcs*num_gpus_assigned;

    ncclUniqueId ncclId;
    if (myid == 0) {
        NCCLCHECK(ncclGetUniqueId(&ncclId));
    }
    El::mpi::Comm model_comm = comm->get_model_comm();
    MPI_Comm mpicomm = model_comm.comm;

    /**
       Not sure if we can use Elemental's broadcast for new date type 'ncclUniqeId'.
       For that reason, raw MPI_Bcast is used instead.

       El::mpi::Broadcast(&ncclId, 1, 0, model_comm); */

    /// todo@ check if we can use Elemental's broadcast
    MPI_Bcast(&ncclId, sizeof(ncclId), MPI_BYTE, 0, mpicomm);

    if (nProcs == 1) {
        int gpuArray = 0;
        NCCLCHECK(ncclCommInitAll(&(m_nccl_comm[0]), 1, &gpuArray));
    }
    else {
        if(num_gpus_assigned > 1) NCCLCHECK(ncclGroupStart());
        for(int i=0; i<num_gpus_assigned; i++){
            FORCE_CHECK_CUDA(cudaSetDevice(m_gpus[i]));
            NCCLCHECK(ncclCommInitRank(&(m_nccl_comm[i]), total_num_comms, ncclId, num_gpus_assigned*myid+i));
        }
        if(num_gpus_assigned > 1) NCCLCHECK(ncclGroupEnd());

    }

#endif // #ifdef LBANN_HAS_NCCL2
}

void cudnn_manager::nccl_destroy() {
#ifdef LBANN_HAS_NCCL2
    int num_gpus_assigned = m_gpus.size();
    for(int i=0; i<num_gpus_assigned; i++){
        ncclCommDestroy(m_nccl_comm[i]);
    }
#endif // #ifdef LBANN_HAS_NCCL2
}

void print_version() {
    std::cout << "cudnnGetVersion() : " << (int)cudnnGetVersion() << " , "
              << "CUDNN_VERSION from cudnn.h : " << CUDNN_VERSION
              << std::endl;
}

cudnnDataType_t get_cudnn_data_type() {
    switch(sizeof(DataType)) {
    case 2:
        return CUDNN_DATA_HALF;
    case 4:
        return CUDNN_DATA_FLOAT;
    case 8:
        return CUDNN_DATA_DOUBLE;
    default:
        throw lbann::lbann_exception("cudnn_wrapper: invalid data type for cuDNN");
    }
}

void set_tensor_cudnn_desc(cudnnTensorDescriptor_t& desc,
                           int num_samples,
                           const std::vector<int>& sample_dims,
                           int sample_stride) {

    // Create tensor descriptor if needed
    if (desc == nullptr) {
        CHECK_CUDNN(cudnnCreateTensorDescriptor(&desc));
    }

    // Determine tensor dimensions
    // Note: cuDNN tensors should have at least 4 dimension
    std::vector<int> dims = sample_dims;
    while (dims.size() < 3) {
        dims.insert(dims.begin(), 1);
    }
    dims.insert(dims.begin(), num_samples);

    // Determine tensor strides
    std::vector<int> strides(dims.size());
    strides.back() = 1;
    for(int i = dims.size() - 1; i > 0; --i) {
        strides[i-1] = strides[i] * dims[i];
    }
    strides.front() = std::max(strides.front(), sample_stride);

    // Set cuDNN tensor descriptor
    CHECK_CUDNN(cudnnSetTensorNdDescriptor(desc,
                                           get_cudnn_data_type(),
                                           dims.size(),
                                           dims.data(),
                                           strides.data()));

}

void set_tensor_cudnn_desc(cudnnTensorDescriptor_t& desc,
                           int height,
                           int width,
                           int leading_dim) {

    // Create tensor descriptor if needed
    if (desc == nullptr) {
        CHECK_CUDNN(cudnnCreateTensorDescriptor(&desc));
    }

    // Determine tensor dimensions and strides
    // Note: cuDNN tensors should have at least 4 dimension
    leading_dim = std::max(height, leading_dim);
    const std::vector<int> dims = {1, 1, width, height};
    const std::vector<int> strides = {width * leading_dim,
                                      width * leading_dim,
                                      leading_dim,
                                      1};

    // Set cuDNN tensor descriptor
    CHECK_CUDNN(cudnnSetTensorNdDescriptor(desc,
                                           get_cudnn_data_type(),
                                           dims.size(),
                                           dims.data(),
                                           strides.data()));

}

void copy_tensor_cudnn_desc(const cudnnTensorDescriptor_t& src,
                            cudnnTensorDescriptor_t& dst) {

    // Create or destroy descriptor if needed
    if(src != nullptr && dst == nullptr) {
        CHECK_CUDNN(cudnnCreateTensorDescriptor(&dst));
    }
    else if(src == nullptr && dst != nullptr) {
        CHECK_CUDNN(cudnnDestroyTensorDescriptor(dst));
        dst = nullptr;
    }

    // Copy descriptor data if needed
    if(src != nullptr) {
        cudnnDataType_t data_type;
        int num_dims;
        CHECK_CUDNN(cudnnGetTensorNdDescriptor(src,
                                               0,
                                               &data_type,
                                               &num_dims,
                                               nullptr,
                                               nullptr));
        std::vector<int> dims(num_dims), strides(num_dims);
        CHECK_CUDNN(cudnnGetTensorNdDescriptor(src,
                                               num_dims,
                                               &data_type,
                                               &num_dims,
                                               dims.data(),
                                               strides.data()));
        CHECK_CUDNN(cudnnSetTensorNdDescriptor(dst,
                                               data_type,
                                               num_dims,
                                               dims.data(),
                                               strides.data()));
    }

}

void copy_kernel_cudnn_desc(const cudnnFilterDescriptor_t& src,
                            cudnnFilterDescriptor_t& dst) {

    // Create or destroy descriptor if needed
    if(src != nullptr && dst == nullptr) {
        CHECK_CUDNN(cudnnCreateFilterDescriptor(&dst));
    }
    else if(src == nullptr && dst != nullptr) {
        CHECK_CUDNN(cudnnDestroyFilterDescriptor(dst));
        dst = nullptr;
    }

    // Copy descriptor data if needed
    if(src != nullptr) {
        cudnnDataType_t data_type;
        cudnnTensorFormat_t format;
        int num_dims;
        CHECK_CUDNN(cudnnGetFilterNdDescriptor(src,
                                               0,
                                               &data_type,
                                               &format,
                                               &num_dims,
                                               nullptr));
        std::vector<int> dims(num_dims);
        CHECK_CUDNN(cudnnGetFilterNdDescriptor(src,
                                               num_dims,
                                               &data_type,
                                               &format,
                                               &num_dims,
                                               dims.data()));
        CHECK_CUDNN(cudnnSetFilterNdDescriptor(dst,
                                               data_type,
                                               format,
                                               num_dims,
                                               dims.data()));
    }

}

void copy_convolution_cudnn_desc(const cudnnConvolutionDescriptor_t& src,
                                 cudnnConvolutionDescriptor_t& dst) {

    // Create or destroy descriptor if needed
    if(src != nullptr && dst == nullptr) {
        CHECK_CUDNN(cudnnCreateConvolutionDescriptor(&dst));
    }
    else if(src == nullptr && dst != nullptr) {
        CHECK_CUDNN(cudnnDestroyConvolutionDescriptor(dst));
        dst = nullptr;
    }

    // Copy descriptor data if needed
    if(src != nullptr) {
        cudnnConvolutionMode_t mode;
        cudnnDataType_t data_type;
        int num_dims;
        CHECK_CUDNN(cudnnGetConvolutionNdDescriptor(src,
                                                    0,
                                                    &num_dims,
                                                    nullptr,
                                                    nullptr,
                                                    nullptr,
                                                    &mode,
                                                    &data_type));
        std::vector<int> pads(num_dims), strides(num_dims), upscales(num_dims);
        CHECK_CUDNN(cudnnGetConvolutionNdDescriptor(src,
                                                    num_dims,
                                                    &num_dims,
                                                    pads.data(),
                                                    strides.data(),
                                                    upscales.data(),
                                                    &mode,
                                                    &data_type));
        CHECK_CUDNN(cudnnSetConvolutionNdDescriptor(dst,
                                                    num_dims,
                                                    pads.data(),
                                                    strides.data(),
                                                    upscales.data(),
                                                    mode,
                                                    data_type));
    }

}

void copy_pooling_cudnn_desc(const cudnnPoolingDescriptor_t& src,
                             cudnnPoolingDescriptor_t& dst) {

    // Create or destroy descriptor if needed
    if(src != nullptr && dst == nullptr) {
        CHECK_CUDNN(cudnnCreatePoolingDescriptor(&dst));
    }
    else if(src == nullptr && dst != nullptr) {
        CHECK_CUDNN(cudnnDestroyPoolingDescriptor(dst));
        dst = nullptr;
    }

    // Copy descriptor data if needed
    if(src != nullptr) {
        cudnnPoolingMode_t mode;
        cudnnNanPropagation_t nan_propagation;
        int num_dims;
        CHECK_CUDNN(cudnnGetPoolingNdDescriptor(src,
                                                0,
                                                &mode,
                                                &nan_propagation,
                                                &num_dims,
                                                nullptr,
                                                nullptr,
                                                nullptr));
        std::vector<int> dims(num_dims), pads(num_dims), strides(num_dims);
        CHECK_CUDNN(cudnnGetPoolingNdDescriptor(src,
                                                0,
                                                &mode,
                                                &nan_propagation,
                                                &num_dims,
                                                dims.data(),
                                                pads.data(),
                                                strides.data()));
        CHECK_CUDNN(cudnnSetPoolingNdDescriptor(dst,
                                                mode,
                                                nan_propagation,
                                                num_dims,
                                                dims.data(),
                                                pads.data(),
                                                strides.data()));
    }

}

void copy_activation_cudnn_desc(const cudnnActivationDescriptor_t& src,
                                cudnnActivationDescriptor_t& dst) {

    // Create or destroy descriptor if needed
    if(src != nullptr && dst == nullptr) {
        CHECK_CUDNN(cudnnCreateActivationDescriptor(&dst));
    }
    else if(src == nullptr && dst != nullptr) {
        CHECK_CUDNN(cudnnDestroyActivationDescriptor(dst));
        dst = nullptr;
    }

    // Copy descriptor data if needed
    if(src != nullptr) {
        cudnnActivationMode_t mode;
        cudnnNanPropagation_t nan_propagation;
        double relu_ceiling;
        CHECK_CUDNN(cudnnGetActivationDescriptor(src,
                                                 &mode,
                                                 &nan_propagation,
                                                 &relu_ceiling));
        CHECK_CUDNN(cudnnSetActivationDescriptor(dst,
                                                 mode,
                                                 nan_propagation,
                                                 relu_ceiling));
    }

}

void copy_lrn_cudnn_desc(const cudnnLRNDescriptor_t& src,
                         cudnnLRNDescriptor_t& dst) {

    // Create or destroy descriptor if needed
    if(src != nullptr && dst == nullptr) {
        CHECK_CUDNN(cudnnCreateLRNDescriptor(&dst));
    }
    else if(src == nullptr && dst != nullptr) {
        CHECK_CUDNN(cudnnDestroyLRNDescriptor(dst));
        dst = nullptr;
    }

    // Copy descriptor data if needed
    if(src != nullptr) {
        unsigned n;
        double alpha, beta, k;
        CHECK_CUDNN(cudnnGetLRNDescriptor(src, &n, &alpha, &beta, &k));
        CHECK_CUDNN(cudnnSetLRNDescriptor(dst, n, alpha, beta, k));
    }

}

}// namespace cudnn
}// namespace lbann
#endif // #ifdef LBANN_HAS_CUDNN<|MERGE_RESOLUTION|>--- conflicted
+++ resolved
@@ -313,22 +313,11 @@
     }
 
     // Construct GPU objects
-<<<<<<< HEAD
-    int gpu = El::GPUManager::Device();
-    FORCE_CHECK_CUDA(cudaSetDevice(gpu));
-    m_gpus.push_back(gpu);
-    m_streams.push_back(El::GPUManager::Stream());
-    m_handles.push_back(nullptr);
-    m_cublas_handles.push_back(El::GPUManager::cuBLASHandle());
-    FORCE_CHECK_CUDNN(cudnnCreate(&m_handles.back()));
-    FORCE_CHECK_CUDNN(cudnnSetStream(m_handles.back(), m_streams.back()));
-=======
     m_gpus.push_back(El::GPUManager::Device());
     cudnnHandle_t handle = nullptr;
     FORCE_CHECK_CUDNN(cudnnCreate(&handle));
     FORCE_CHECK_CUDNN(cudnnSetStream(handle, El::GPUManager::Stream()));
     m_handles.assign(1, handle);
->>>>>>> 4edef387
 
     // Get number of GPUs for current MPI rank
     m_num_gpus = m_gpus.size();
